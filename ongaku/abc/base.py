--- conflicted
+++ resolved
@@ -1,174 +1,166 @@
-"""Payload bases.
-
-All of the payload base related objects.
-"""
-
-from __future__ import annotations
-
-import abc
-import json
-import logging
-import typing as t
-
-import hikari
-import pydantic
-from pydantic.alias_generators import to_camel
-
-<<<<<<< HEAD
-from .. import internal
-
-__all__ = ("PayloadT", "PayloadBase", "PayloadBaseApp")
-=======
-__all__ = (
-    "_string_to_snowflake",
-    "_snowflake_to_string",
-    "PayloadBase",
-    "PayloadBaseApp",
-)
->>>>>>> 2123c857
-
-
-<<<<<<< HEAD
-_logger = internal.logger.getChild("abc.base")
-=======
-BaseT = t.TypeVar("BaseT", t.Mapping[str, t.Any], t.Sequence[t.Any])
->>>>>>> 2123c857
-
-INTERNAL_LOGGER = logging.getLogger(__name__)
-
-
-class Payload(abc.ABC, pydantic.BaseModel, t.Generic[BaseT]):
-    """
-    Main payload.
-
-    The main payload, that all payload types are inherited from.
-    """
-
-
-def _string_to_snowflake(
-    guild_id: str,
-    handler: pydantic.ValidatorFunctionWrapHandler,
-    info: pydantic.ValidationInfo,
-) -> hikari.Snowflake:
-    try:
-        return hikari.Snowflake(int(guild_id))
-    except:
-        raise
-
-
-def _snowflake_to_string(
-    guild_id: hikari.Snowflake,
-    handler: pydantic.SerializerFunctionWrapHandler,
-    info: pydantic.SerializationInfo,
-) -> str:
-    return str(guild_id)
-
-
-class PayloadBase(Payload[BaseT], abc.ABC):
-    """
-    Payload base.
-
-    The payload base, that allows for converting back into payloads to transfer.
-    """
-
-    model_config = pydantic.ConfigDict(
-        arbitrary_types_allowed=True, populate_by_name=True
-    )  # , populate_by_name=True, loc_by_alias=False
-
-    @classmethod
-    def _from_payload(cls, payload: BaseT) -> t.Self:
-        """From payload.
-
-        Converts the payload, into the current object.
-
-        Raises
-        ------
-        TypeError
-            When the type the value wanted, is incorrect.
-        ValueError
-            When the value is none.
-        """
-        if isinstance(payload, str):
-            cls = cls.model_validate_json(payload, strict=True)
-        else:
-            cls = cls.model_validate_json(json.dumps(payload), strict=True)
-
-        return cls
-
-    @property
-    def _to_payload(self) -> t.Mapping[str, t.Any]:
-        """To payload.
-
-        Converts your object, to a payload.
-        """
-        return self.model_dump(by_alias=True, mode="json")
-
-
-class PayloadBaseApp(Payload[BaseT]):
-    """
-    Payload base application.
-
-    The payload base, that supports an application/bot.
-    """
-
-    model_config = pydantic.ConfigDict(
-        ignored_types=(hikari.RESTAware, hikari.GatewayBotAware),
-        arbitrary_types_allowed=True,
-        alias_generator=to_camel,
-        populate_by_name=True,
-        loc_by_alias=True,
-    )
-
-    bot_app: t.Annotated[hikari.RESTAware, pydantic.Field(default=None, exclude=True)]
-
-    @property
-    def app(self) -> hikari.RESTAware:
-        """The application the event is attached too."""
-        return self.bot_app
-
-    @classmethod
-    def _from_payload(cls, payload: BaseT | str, app: hikari.RESTAware) -> t.Self:
-        """
-        From payload.
-
-        Converts the payload, into the current object.
-        """
-        if isinstance(payload, str):
-            cls = cls.model_validate_json(payload, strict=True)
-        else:
-            cls = cls.model_validate_json(json.dumps(payload), strict=True)
-
-        cls.bot_app = app
-
-        return cls
-
-    @property
-    def _to_payload(self) -> t.Mapping[str, t.Any]:
-        """To payload.
-
-        Converts your object, to a payload.
-        """
-        return self.model_dump(by_alias=True, mode="json")
-
-
-# MIT License
-
-# Copyright (c) 2023 MPlatypus
-
-# Permission is hereby granted, free of charge, to any person obtaining a copy
-# of this software and associated documentation files (the "Software"), to deal
-# in the Software without restriction, including without limitation the rights
-# to use, copy, modify, merge, publish, distribute, sublicense, and/or sell
-# copies of the Software, and to permit persons to whom the Software is
-# furnished to do so, subject to the following conditions:
-
-# The above copyright notice and this permission notice shall be included in all
-# copies or substantial portions of the Software.
-
-# THE SOFTWARE IS PROVIDED "AS IS", WITHOUT WARRANTY OF ANY KIND, EXPRESS OR
-# IMPLIED, INCLUDING BUT NOT LIMITED TO THE WARRANTIES OF MERCHANTABILITY,
-# FITNESS FOR A PARTICULAR PURPOSE AND NONINFRINGEMENT. IN NO EVENT SHALL THE
-# AUTHORS OR COPYRIGHT HOLDERS BE LIABLE FOR ANY CLAIM, DAMAGES OR OTHER
-# LIABILITY, WHETHER IN AN ACTION OF CONTRACT, TORT OR OTHERWISE, ARISING FROM,
-# OUT OF OR IN CONNECTION WITH THE SOFTWARE OR THE USE OR OTHER DEALINGS IN THE
-# SOFTWARE.
+"""Payload bases.
+
+All of the payload base related objects.
+"""
+
+from __future__ import annotations
+
+import abc
+import json
+import logging
+import typing as t
+
+import hikari
+import pydantic
+from pydantic.alias_generators import to_camel
+from .. import internal
+
+__all__ = (
+    "_string_to_snowflake",
+    "_snowflake_to_string",
+    "PayloadBase",
+    "PayloadBaseApp",
+)
+
+_logger = internal.logger.getChild("abc.base")
+
+BaseT = t.TypeVar("BaseT", t.Mapping[str, t.Any], t.Sequence[t.Any])
+
+INTERNAL_LOGGER = logging.getLogger(__name__)
+
+
+class Payload(abc.ABC, pydantic.BaseModel, t.Generic[BaseT]):
+    """
+    Main payload.
+
+    The main payload, that all payload types are inherited from.
+    """
+
+
+def _string_to_snowflake(
+    guild_id: str,
+    handler: pydantic.ValidatorFunctionWrapHandler,
+    info: pydantic.ValidationInfo,
+) -> hikari.Snowflake:
+    try:
+        return hikari.Snowflake(int(guild_id))
+    except:
+        raise
+
+
+def _snowflake_to_string(
+    guild_id: hikari.Snowflake,
+    handler: pydantic.SerializerFunctionWrapHandler,
+    info: pydantic.SerializationInfo,
+) -> str:
+    return str(guild_id)
+
+
+class PayloadBase(Payload[BaseT], abc.ABC):
+    """
+    Payload base.
+
+    The payload base, that allows for converting back into payloads to transfer.
+    """
+
+    model_config = pydantic.ConfigDict(
+        arbitrary_types_allowed=True, populate_by_name=True
+    )  # , populate_by_name=True, loc_by_alias=False
+
+    @classmethod
+    def _from_payload(cls, payload: BaseT) -> t.Self:
+        """From payload.
+
+        Converts the payload, into the current object.
+
+        Raises
+        ------
+        TypeError
+            When the type the value wanted, is incorrect.
+        ValueError
+            When the value is none.
+        """
+        if isinstance(payload, str):
+            cls = cls.model_validate_json(payload, strict=True)
+        else:
+            cls = cls.model_validate_json(json.dumps(payload), strict=True)
+
+        return cls
+
+    @property
+    def _to_payload(self) -> t.Mapping[str, t.Any]:
+        """To payload.
+
+        Converts your object, to a payload.
+        """
+        return self.model_dump(by_alias=True, mode="json")
+
+
+class PayloadBaseApp(Payload[BaseT]):
+    """
+    Payload base application.
+
+    The payload base, that supports an application/bot.
+    """
+
+    model_config = pydantic.ConfigDict(
+        ignored_types=(hikari.RESTAware, hikari.GatewayBotAware),
+        arbitrary_types_allowed=True,
+        alias_generator=to_camel,
+        populate_by_name=True,
+        loc_by_alias=True,
+    )
+
+    bot_app: t.Annotated[hikari.RESTAware, pydantic.Field(default=None, exclude=True)]
+
+    @property
+    def app(self) -> hikari.RESTAware:
+        """The application the event is attached too."""
+        return self.bot_app
+
+    @classmethod
+    def _from_payload(cls, payload: BaseT | str, app: hikari.RESTAware) -> t.Self:
+        """
+        From payload.
+
+        Converts the payload, into the current object.
+        """
+        if isinstance(payload, str):
+            cls = cls.model_validate_json(payload, strict=True)
+        else:
+            cls = cls.model_validate_json(json.dumps(payload), strict=True)
+
+        cls.bot_app = app
+
+        return cls
+
+    @property
+    def _to_payload(self) -> t.Mapping[str, t.Any]:
+        """To payload.
+
+        Converts your object, to a payload.
+        """
+        return self.model_dump(by_alias=True, mode="json")
+
+
+# MIT License
+
+# Copyright (c) 2023 MPlatypus
+
+# Permission is hereby granted, free of charge, to any person obtaining a copy
+# of this software and associated documentation files (the "Software"), to deal
+# in the Software without restriction, including without limitation the rights
+# to use, copy, modify, merge, publish, distribute, sublicense, and/or sell
+# copies of the Software, and to permit persons to whom the Software is
+# furnished to do so, subject to the following conditions:
+
+# The above copyright notice and this permission notice shall be included in all
+# copies or substantial portions of the Software.
+
+# THE SOFTWARE IS PROVIDED "AS IS", WITHOUT WARRANTY OF ANY KIND, EXPRESS OR
+# IMPLIED, INCLUDING BUT NOT LIMITED TO THE WARRANTIES OF MERCHANTABILITY,
+# FITNESS FOR A PARTICULAR PURPOSE AND NONINFRINGEMENT. IN NO EVENT SHALL THE
+# AUTHORS OR COPYRIGHT HOLDERS BE LIABLE FOR ANY CLAIM, DAMAGES OR OTHER
+# LIABILITY, WHETHER IN AN ACTION OF CONTRACT, TORT OR OTHERWISE, ARISING FROM,
+# OUT OF OR IN CONNECTION WITH THE SOFTWARE OR THE USE OR OTHER DEALINGS IN THE
+# SOFTWARE.