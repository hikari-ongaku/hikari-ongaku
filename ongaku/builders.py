--- conflicted
+++ resolved
@@ -1,1998 +1,1990 @@
-"""Builder.
-
-The builder, to deserialize and destruct payloads.
-"""
-
-from __future__ import annotations
-
-import datetime
-import typing
-
-import hikari
-
-from ongaku import events
-from ongaku.abc import errors as errors_
-from ongaku.abc import events as events_
-from ongaku.abc import filters as filters_
-from ongaku.abc import info as info_
-from ongaku.abc import player as player_
-from ongaku.abc import playlist as playlist_
-from ongaku.abc import routeplanner as routeplanner_
-from ongaku.abc import session as session_
-from ongaku.abc import statistics as statistics_
-from ongaku.abc import track as track_
-from ongaku.errors import RestExceptionError
-from ongaku.errors import RestRequestError
-from ongaku.impl import filters
-from ongaku.impl import info
-from ongaku.impl import player
-from ongaku.impl import playlist
-from ongaku.impl import routeplanner
-from ongaku.impl import session
-from ongaku.impl import statistics
-from ongaku.impl import track
-from ongaku.internal.converters import DumpType
-from ongaku.internal.converters import LoadType
-from ongaku.internal.converters import json_dumps
-from ongaku.internal.converters import json_loads
-from ongaku.internal.logger import TRACE_LEVEL
-from ongaku.internal.logger import logger
-
-if typing.TYPE_CHECKING:
-    from ongaku.internal import types
-    from ongaku.session import Session
-
-_logger = logger.getChild("builder")
-
-
-class EntityBuilder:
-    """Entity Builder.
-
-    The class that allows for converting payloads (str, sequence, mapping, etc) into their respective classes and vise versa.
-
-    Parameters
-    ----------
-    dumps
-        The dumping method to use when dumping payloads.
-    loads
-        The loading method to use when loading payloads.
-    """
-
-    __slots__: typing.Sequence[str] = (
-        "_dumps",
-        "_loads",
-    )
-
-    def __init__(
-        self,
-        *,
-        dumps: DumpType = json_dumps,
-        loads: LoadType = json_loads,
-    ) -> None:
-        self._dumps = dumps
-        self._loads = loads
-
-    def _ensure_mapping(
-        self, payload: types.PayloadMappingT, /
-    ) -> typing.Mapping[str, typing.Any]:
-        if isinstance(payload, str | bytes):
-            data = self._loads(payload)
-            if isinstance(data, typing.Sequence):
-                raise TypeError("Mapping is required.")
-            return data
-
-        return payload
-
-    def _ensure_sequence(
-        self, payload: types.PayloadSequenceT
-    ) -> typing.Sequence[typing.Any]:
-        if isinstance(payload, str | bytes):
-            data = self._loads(payload)
-            if isinstance(data, typing.Mapping):
-                raise TypeError("Sequence is required.")
-            return data
-
-        return payload
-
-    #####################
-    #                   #
-    #     deserialize     #
-    #                   #
-    #####################
-
-    # errors
-
-    def deserialize_rest_error(
-        self, payload: types.PayloadMappingT, /
-    ) -> RestRequestError:
-        """Deserialize Rest Request Error.
-
-        Deserializes a [`RestRequestError`][ongaku.errors.RestRequestError] object, from a payload.
-
-        Parameters
-        ----------
-        payload
-            The payload you provide.
-
-        Returns
-        -------
-        RestRequestError
-            The object from the payload.
-
-        Raises
-        ------
-        TypeError
-            Raised when the payload could not be turned into a mapping.
-        KeyError
-            Raised when a value was not found in the payload.
-        """
-        data = self._ensure_mapping(payload)
-
-        _logger.log(TRACE_LEVEL, f"Decoding payload: {payload} into RestError")
-
-        return RestRequestError(
-            datetime.datetime.fromtimestamp(
-                int(data["timestamp"]) / 1000, datetime.timezone.utc
-            ),
-            data["status"],
-            data["error"],
-            data["message"],
-            data["path"],
-            data.get("trace", None),
-        )
-
-    def deserialize_exception_error(
-        self, payload: types.PayloadMappingT, /
-    ) -> RestExceptionError:
-        """Deserialize Rest Exception Error.
-
-        Deserializes a [`RestExceptionError`][ongaku.errors.RestExceptionError] object, from a payload.
-
-        Parameters
-        ----------
-        payload
-            The payload you provide.
-
-        Returns
-        -------
-        RestExceptionError
-            The object from the payload.
-
-        Raises
-        ------
-        TypeError
-            Raised when the payload could not be turned into a mapping.
-        KeyError
-            Raised when a value was not found in the payload.
-        """
-        data = self._ensure_mapping(payload)
-
-        _logger.log(TRACE_LEVEL, f"Decoding payload: {payload} into ExceptionError")
-
-        return RestExceptionError(
-            data.get("message", None),
-            errors_.SeverityType(data["severity"]),
-            data["cause"],
-        )
-
-    # Events
-
-    def deserialize_ready_event(
-        self, payload: types.PayloadMappingT, /, *, session: Session
-    ) -> events.ReadyEvent:
-        """Deserialize Ready Event.
-
-        Deserializes a [`Ready`][ongaku.events.ReadyEvent] object, from a payload.
-
-        Parameters
-        ----------
-        payload
-            The payload you provide.
-        session
-            The session attached to this event.
-
-        Returns
-        -------
-        events.ReadyEvent
-            The object from the payload.
-
-        Raises
-        ------
-        TypeError
-            Raised when the payload could not be turned into a mapping.
-        KeyError
-            Raised when a value was not found in the payload.
-        """
-        data = self._ensure_mapping(payload)
-
-        _logger.log(TRACE_LEVEL, f"Decoding payload: {payload} into Ready")
-
-        return events.ReadyEvent.from_session(
-            session, resumed=data["resumed"], session_id=data["sessionId"]
-        )
-
-    def deserialize_player_update_event(
-        self, payload: types.PayloadMappingT, /, *, session: Session
-    ) -> events.PlayerUpdateEvent:
-        """Deserialize Player Update Event.
-
-        Deserializes a [`PlayerUpdateEvent`][ongaku.events.PlayerUpdateEvent] object, from a payload.
-
-        Parameters
-        ----------
-        payload
-            The payload you provide.
-        session
-            The session attached to this event.
-
-        Returns
-        -------
-        events.PlayerUpdateEvent
-            The object from the payload.
-
-        Raises
-        ------
-        TypeError
-            Raised when the payload could not be turned into a mapping.
-        KeyError
-            Raised when a value was not found in the payload.
-        """
-        data = self._ensure_mapping(payload)
-
-        _logger.log(TRACE_LEVEL, f"Decoding payload: {payload} into PlayerUpdate")
-
-        return events.PlayerUpdateEvent.from_session(
-            session,
-            guild_id=hikari.Snowflake(int(data["guildId"])),
-            state=self.deserialize_player_state(data["state"]),
-        )
-
-    def deserialize_statistics_event(
-        self, payload: types.PayloadMappingT, /, *, session: Session
-    ) -> events.StatisticsEvent:
-        """Deserialize Statistics Event.
-
-        Deserializes a [`StatisticsEvent`][ongaku.events.StatisticsEvent] object, from a payload.
-
-        Parameters
-        ----------
-        payload
-            The payload you provide.
-        session
-            The session attached to this event.
-
-        Returns
-        -------
-        events.StatisticsEvent
-            The object from the payload.
-
-        Raises
-        ------
-        TypeError
-            Raised when the payload could not be turned into a mapping.
-        KeyError
-            Raised when a value was not found in the payload.
-        """
-        statistics = self.deserialize_statistics(payload)
-
-        return events.StatisticsEvent.from_session(
-            session,
-            players=statistics.players,
-            playing_players=statistics.playing_players,
-            uptime=statistics.uptime,
-            memory=statistics.memory,
-            cpu=statistics.cpu,
-            frame_statistics=statistics.frame_stats,
-        )
-
-    def deserialize_track_start_event(
-        self, payload: types.PayloadMappingT, /, *, session: Session
-    ) -> events.TrackStartEvent:
-        """Deserialize Track Start Event.
-
-        Deserializes a [`TrackStartEvent`][ongaku.events.TrackStartEvent] object, from a payload.
-
-        Parameters
-        ----------
-        payload
-            The payload you provide.
-        session
-            The session attached to this event.
-
-        Returns
-        -------
-        events.TrackStartEvent
-            The object from the payload.
-
-        Raises
-        ------
-        TypeError
-            Raised when the payload could not be turned into a mapping.
-        KeyError
-            Raised when a value was not found in the payload.
-        """
-        data = self._ensure_mapping(payload)
-
-        _logger.log(TRACE_LEVEL, f"Decoding payload: {payload} into TrackStart")
-
-        return events.TrackStartEvent.from_session(
-            session,
-            guild_id=hikari.Snowflake(int(data["guildId"])),
-            track=self.deserialize_track(data["track"]),
-        )
-
-    def deserialize_track_end_event(
-        self, payload: types.PayloadMappingT, /, *, session: Session
-    ) -> events.TrackEndEvent:
-        """Deserialize Track End Event.
-
-        Deserializes a [`TrackEndEvent`][ongaku.events.TrackEndEvent] object, from a payload.
-
-        Parameters
-        ----------
-        payload
-            The payload you provide.
-        session
-            The session attached to this event.
-
-        Returns
-        -------
-        events.TrackEndEvent
-            The object from the payload.
-
-        Raises
-        ------
-        TypeError
-            Raised when the payload could not be turned into a mapping.
-        KeyError
-            Raised when a value was not found in the payload.
-        """
-        data = self._ensure_mapping(payload)
-
-        _logger.log(TRACE_LEVEL, f"Decoding payload: {payload} into TrackEnd")
-
-        return events.TrackEndEvent.from_session(
-            session,
-            guild_id=hikari.Snowflake(int(data["guildId"])),
-            track=self.deserialize_track(data["track"]),
-            reason=events_.TrackEndReasonType(data["reason"]),
-        )
-
-    def deserialize_track_exception(
-        self, payload: types.PayloadMappingT, /
-    ) -> events.TrackException:
-        """Deserialize Track Exception.
-
-        Deserializes a [`TrackException`][ongaku.events.TrackException] object, from a payload.
-
-        Parameters
-        ----------
-        payload
-            The payload you provide.
-
-        Returns
-        -------
-        events.TrackException
-            The object from the payload.
-
-        Raises
-        ------
-        TypeError
-            Raised when the payload could not be turned into a mapping.
-        KeyError
-            Raised when a value was not found in the payload.
-        """
-        data = self._ensure_mapping(payload)
-
-        return events.TrackException(
-            message=data.get("message", None),
-            severity=errors_.SeverityType(data["severity"]),
-            cause=data["cause"],
-        )
-
-    def deserialize_track_exception_event(
-        self, payload: types.PayloadMappingT, /, *, session: Session
-    ) -> events.TrackExceptionEvent:
-        """Deserialize Track Exception Event.
-
-        Deserializes a [`TrackExceptionEvent`][ongaku.events.TrackExceptionEvent] object, from a payload.
-
-        Parameters
-        ----------
-        payload
-            The payload you provide.
-        session
-            The session attached to this event.
-
-        Returns
-        -------
-        events.TrackExceptionEvent
-            The object from the payload.
-
-        Raises
-        ------
-        TypeError
-            Raised when the payload could not be turned into a mapping.
-        KeyError
-            Raised when a value was not found in the payload.
-        """
-        data = self._ensure_mapping(payload)
-
-        _logger.log(TRACE_LEVEL, f"Decoding payload: {payload} into TrackException")
-
-        return events.TrackExceptionEvent.from_session(
-            session,
-            guild_id=hikari.Snowflake(int(data["guildId"])),
-            track=self.deserialize_track(data["track"]),
-            exception=self.deserialize_track_exception(data["exception"]),
-        )
-
-    def deserialize_track_stuck_event(
-        self, payload: types.PayloadMappingT, /, *, session: Session
-    ) -> events.TrackStuckEvent:
-        """Deserialize Track Stuck Event.
-
-        Deserializes a [`TrackStuckEvent`][ongaku.events.TrackStuckEvent] object, from a payload.
-
-        Parameters
-        ----------
-        payload
-            The payload you provide.
-        session
-            The session attached to this event.
-
-        Returns
-        -------
-        events.TrackStuckEvent
-            The object from the payload.
-
-        Raises
-        ------
-        TypeError
-            Raised when the payload could not be turned into a mapping.
-        KeyError
-            Raised when a value was not found in the payload.
-        """
-        data = self._ensure_mapping(payload)
-
-        _logger.log(TRACE_LEVEL, f"Decoding payload: {payload} into TrackStuck")
-
-        return events.TrackStuckEvent.from_session(
-            session,
-            guild_id=hikari.Snowflake(int(data["guildId"])),
-            track=self.deserialize_track(data["track"]),
-            threshold_ms=data["thresholdMs"],
-        )
-
-    def deserialize_websocket_closed_event(
-        self, payload: types.PayloadMappingT, /, *, session: Session
-    ) -> events.WebsocketClosedEvent:
-        """Deserialize Websocket Closed Event.
-
-        Deserializes a [`WebsocketClosedEvent`][ongaku.events.WebsocketClosedEvent] object, from a payload.
-
-        Parameters
-        ----------
-        payload
-            The payload you provide.
-        session
-            The session attached to this event.
-
-        Returns
-        -------
-        events.WebsocketClosedEvent
-            The object from the payload.
-
-        Raises
-        ------
-        TypeError
-            Raised when the payload could not be turned into a mapping.
-        KeyError
-            Raised when a value was not found in the payload.
-        """
-        data = self._ensure_mapping(payload)
-
-        _logger.log(TRACE_LEVEL, f"Decoding payload: {payload} into WebsocketClosed")
-
-        return events.WebsocketClosedEvent.from_session(
-            session,
-            guild_id=hikari.Snowflake(int(data["guildId"])),
-            code=data["code"],
-            reason=data["reason"],
-            by_remote=data["byRemote"],
-        )
-
-    # filters
-
-    def deserialize_filters(
-        self, payload: types.PayloadMappingT, /
-    ) -> filters_.Filters:
-        """Deserialize Filters.
-
-        Deserializes a [`Filters`][ongaku.abc.filters.Filters] object, from a payload.
-
-        Parameters
-        ----------
-        payload
-            The payload you provide.
-
-        Returns
-        -------
-        filters_.Filters
-            The object from the payload.
-
-        Raises
-        ------
-        TypeError
-            Raised when the payload could not be turned into a mapping.
-        KeyError
-            Raised when a value was not found in the payload.
-        """
-        data = self._ensure_mapping(payload)
-
-        _logger.log(TRACE_LEVEL, f"Decoding payload: {payload} into Filters")
-
-        equalizer: list[filters_.Equalizer] = []
-
-        if data.get("equalizer", None) is not None:
-            for eq in data["equalizer"]:
-                equalizer.append(self.deserialize_filters_equalizer(eq))
-
-        return filters.Filters(
-            volume=data.get("volume", None),
-            equalizer=equalizer,
-            karaoke=self.deserialize_filters_karaoke(data["karaoke"])
-            if data.get("karaoke", None)
-            else None,
-            timescale=self.deserialize_filters_timescale(data["timescale"])
-            if data.get("timescale", None)
-            else None,
-            tremolo=self.deserialize_filters_tremolo(data["tremolo"])
-            if data.get("tremolo", None)
-            else None,
-            vibrato=self.deserialize_filters_vibrato(data["vibrato"])
-            if data.get("vibrato", None)
-            else None,
-            rotation=self.deserialize_filters_rotation(data["rotation"])
-            if data.get("rotation", None)
-            else None,
-            distortion=self.deserialize_filters_distortion(data["distortion"])
-            if data.get("distortion", None)
-            else None,
-            channel_mix=self.deserialize_filters_channel_mix(data["channelMix"])
-            if data.get("channelMix", None)
-            else None,
-            low_pass=self.deserialize_filters_low_pass(data["lowPass"])
-            if data.get("lowPass", None)
-            else None,
-            plugin_filters=data.get("pluginFilters", None),
-        )
-
-    def deserialize_filters_equalizer(
-        self, payload: types.PayloadMappingT, /
-    ) -> filters_.Equalizer:
-        """Deserialize Filters Equalizer.
-
-        Deserializes a [`Equalizer`][ongaku.abc.filters.Equalizer] object, from a payload.
-
-        Parameters
-        ----------
-        payload
-            The payload you provide.
-
-        Returns
-        -------
-        filters_.Equalizer
-            The object from the payload.
-
-        Raises
-        ------
-        TypeError
-            Raised when the payload could not be turned into a mapping.
-        KeyError
-            Raised when a value was not found in the payload.
-        """
-        data = self._ensure_mapping(payload)
-
-        _logger.log(TRACE_LEVEL, f"Decoding payload: {payload} into Filters Equalizer")
-
-        return filters.Equalizer(
-            band=filters_.BandType(data["band"]), gain=data["gain"]
-        )
-
-    def deserialize_filters_karaoke(
-        self, payload: types.PayloadMappingT, /
-    ) -> filters_.Karaoke:
-        """Deserialize Filters Karaoke.
-
-        Deserializes a [`Karaoke`][ongaku.abc.filters.Karaoke] object, from a payload.
-
-        Parameters
-        ----------
-        payload
-            The payload you provide.
-
-        Returns
-        -------
-        filters_.Karaoke
-            The object from the payload.
-
-        Raises
-        ------
-        TypeError
-            Raised when the payload could not be turned into a mapping.
-        KeyError
-            Raised when a value was not found in the payload.
-        """
-        data = self._ensure_mapping(payload)
-
-        _logger.log(TRACE_LEVEL, f"Decoding payload: {payload} into Filters Karaoke")
-
-        return filters.Karaoke(
-            level=data.get("level", None),
-            mono_level=data.get("monoLevel", None),
-            filter_band=data.get("filterBand", None),
-            filter_width=data.get("filterWidth", None),
-        )
-
-    def deserialize_filters_timescale(
-        self, payload: types.PayloadMappingT, /
-    ) -> filters_.Timescale:
-        """Deserialize Filters Timescale.
-
-        Deserializes a [`Timescale`][ongaku.abc.filters.Timescale] object, from a payload.
-
-        Parameters
-        ----------
-        payload
-            The payload you provide.
-
-        Returns
-        -------
-        filters_.Timescale
-            The object from the payload.
-
-        Raises
-        ------
-        TypeError
-            Raised when the payload could not be turned into a mapping.
-        KeyError
-            Raised when a value was not found in the payload.
-        """
-        data = self._ensure_mapping(payload)
-
-        _logger.log(TRACE_LEVEL, f"Decoding payload: {payload} into Filters Timescale")
-
-        return filters.Timescale(
-            speed=data.get("speed", None),
-            pitch=data.get("pitch", None),
-            rate=data.get("rate", None),
-        )
-
-    def deserialize_filters_tremolo(
-        self, payload: types.PayloadMappingT, /
-    ) -> filters_.Tremolo:
-        """Deserialize Filters Tremolo.
-
-        Deserializes a [`Tremolo`][ongaku.abc.filters.Tremolo] object, from a payload.
-
-        Parameters
-        ----------
-        payload
-            The payload you provide.
-
-        Returns
-        -------
-        filters_.Tremolo
-            The object from the payload.
-
-        Raises
-        ------
-        TypeError
-            Raised when the payload could not be turned into a mapping.
-        KeyError
-            Raised when a value was not found in the payload.
-        """
-        data = self._ensure_mapping(payload)
-
-        _logger.log(TRACE_LEVEL, f"Decoding payload: {payload} into Filters Tremolo")
-
-        return filters.Tremolo(
-            frequency=data.get("frequency", None),
-            depth=data.get("depth", None),
-        )
-
-    def deserialize_filters_vibrato(
-        self, payload: types.PayloadMappingT, /
-    ) -> filters_.Vibrato:
-        """Deserialize Filters Vibrato.
-
-        Deserializes a [`Vibrato`][ongaku.abc.filters.Vibrato] object, from a payload.
-
-        Parameters
-        ----------
-        payload
-            The payload you provide.
-
-        Returns
-        -------
-        filters_.Vibrato
-            The object from the payload.
-
-        Raises
-        ------
-        TypeError
-            Raised when the payload could not be turned into a mapping.
-        KeyError
-            Raised when a value was not found in the payload.
-        """
-        data = self._ensure_mapping(payload)
-
-        _logger.log(TRACE_LEVEL, f"Decoding payload: {payload} into Filters Vibrato")
-
-        return filters.Vibrato(
-            frequency=data.get("frequency", None),
-            depth=data.get("depth", None),
-        )
-
-    def deserialize_filters_rotation(
-        self, payload: types.PayloadMappingT, /
-    ) -> filters_.Rotation:
-        """Deserialize Filters Rotation.
-
-        Deserializes a [`Rotation`][ongaku.abc.filters.Rotation] object, from a payload.
-
-        Parameters
-        ----------
-        payload
-            The payload you provide.
-
-        Returns
-        -------
-        filters_.Rotation
-            The object from the payload.
-
-        Raises
-        ------
-        TypeError
-            Raised when the payload could not be turned into a mapping.
-        KeyError
-            Raised when a value was not found in the payload.
-        """
-        data = self._ensure_mapping(payload)
-
-        _logger.log(TRACE_LEVEL, f"Decoding payload: {payload} into Filters Rotation")
-
-        return filters.Rotation(
-            rotation_hz=data.get("rotationHz", None),
-        )
-
-    def deserialize_filters_distortion(
-        self, payload: types.PayloadMappingT, /
-    ) -> filters_.Distortion:
-        """Deserialize Filters Distortion.
-
-        Deserializes a [`Distortion`][ongaku.abc.filters.Distortion] object, from a payload.
-
-        Parameters
-        ----------
-        payload
-            The payload you provide.
-
-        Returns
-        -------
-        filters_.Distortion
-            The object from the payload.
-
-        Raises
-        ------
-        TypeError
-            Raised when the payload could not be turned into a mapping.
-        KeyError
-            Raised when a value was not found in the payload.
-        """
-        data = self._ensure_mapping(payload)
-
-        _logger.log(TRACE_LEVEL, f"Decoding payload: {payload} into Filters Distortion")
-
-        return filters.Distortion(
-            sin_offset=data.get("sinOffset", None),
-            sin_scale=data.get("sinScale", None),
-            cos_offset=data.get("cosOffset", None),
-            cos_scale=data.get("cosScale", None),
-            tan_offset=data.get("tanOffset", None),
-            tan_scale=data.get("tanScale", None),
-            offset=data.get("offset", None),
-            scale=data.get("scale", None),
-        )
-
-    def deserialize_filters_channel_mix(
-        self, payload: types.PayloadMappingT, /
-    ) -> filters_.ChannelMix:
-        """Deserialize Filters Channel Mix.
-
-        Deserializes a [`ChannelMix`][ongaku.abc.filters.ChannelMix] object, from a payload.
-
-        Parameters
-        ----------
-        payload
-            The payload you provide.
-
-        Returns
-        -------
-        filters_.ChannelMix
-            The object from the payload.
-
-        Raises
-        ------
-        TypeError
-            Raised when the payload could not be turned into a mapping.
-        KeyError
-            Raised when a value was not found in the payload.
-        """
-        data = self._ensure_mapping(payload)
-
-        _logger.log(TRACE_LEVEL, f"Decoding payload: {payload} into Filters ChannelMix")
-
-        return filters.ChannelMix(
-            left_to_left=data.get("leftToLeft", None),
-            left_to_right=data.get("leftToRight", None),
-            right_to_left=data.get("rightToLeft", None),
-            right_to_right=data.get("rightToRight", None),
-        )
-
-    def deserialize_filters_low_pass(
-        self, payload: types.PayloadMappingT, /
-    ) -> filters_.LowPass:
-        """Deserialize Filters Low Pass.
-
-        Deserializes a [`LowPass`][ongaku.abc.filters.LowPass] object, from a payload.
-
-        Parameters
-        ----------
-        payload
-            The payload you provide.
-
-        Returns
-        -------
-        filters_.LowPass
-            The object from the payload.
-
-        Raises
-        ------
-        TypeError
-            Raised when the payload could not be turned into a mapping.
-        KeyError
-            Raised when a value was not found in the payload.
-        """
-        data = self._ensure_mapping(payload)
-
-        _logger.log(TRACE_LEVEL, f"Decoding payload: {payload} into Filters LowPass")
-
-        return filters.LowPass(
-            smoothing=data.get("smoothing", None),
-        )
-
-    # info
-
-    def deserialize_info(self, payload: types.PayloadMappingT, /) -> info_.Info:
-        """deserialize Information.
-
-        deserializes a [`Information`][ongaku.abc.info.Info] object, from a payload.
-
-        Parameters
-        ----------
-        payload
-            The payload you provide.
-
-        Returns
-        -------
-        info_.Info
-            The object from the payload.
-
-        Raises
-        ------
-        TypeError
-            Raised when the payload could not be turned into a mapping.
-        KeyError
-            Raised when a value was not found in the payload.
-        """
-        data = self._ensure_mapping(payload)
-
-        _logger.log(TRACE_LEVEL, f"Decoding payload: {payload} into Info")
-
-        source_managers: list[str] = []
-
-        for manager in data["sourceManagers"]:
-            source_managers.append(manager)
-
-        filters: list[str] = []
-
-        for filter in data["filters"]:
-            filters.append(filter)
-
-        plugins: list[info_.Plugin] = []
-
-        for plugin in data["plugins"]:
-            plugins.append(self.deserialize_info_plugin(plugin))
-
-        return info.Info(
-            version=self.deserialize_info_version(data["version"]),
-            build_time=datetime.datetime.fromtimestamp(
-                int(data["buildTime"]) / 1000, datetime.timezone.utc
-            ),
-            git=self.deserialize_info_git(data["git"]),
-            jvm=data["jvm"],
-            lavaplayer=data["lavaplayer"],
-            source_managers=source_managers,
-            filters=filters,
-            plugins=plugins,
-        )
-
-    def deserialize_info_version(
-        self, payload: types.PayloadMappingT, /
-    ) -> info_.Version:
-        """deserialize Version Information.
-
-        deserializes a [`Version`][ongaku.abc.info.Version] object, from a payload.
-
-        Parameters
-        ----------
-        payload
-            The payload you provide.
-
-        Returns
-        -------
-        info_.Version
-            The object from the payload.
-
-        Raises
-        ------
-        TypeError
-            Raised when the payload could not be turned into a mapping.
-        KeyError
-            Raised when a value was not found in the payload.
-        """
-        data = self._ensure_mapping(payload)
-
-        _logger.log(
-            TRACE_LEVEL, f"Decoding payload: {payload} into Information Version"
-        )
-
-        return info.Version(
-            semver=data["semver"],
-            major=data["major"],
-            minor=data["minor"],
-            patch=data["patch"],
-            pre_release=data["preRelease"],
-            build=data.get("build", None),
-        )
-
-    def deserialize_info_git(self, payload: types.PayloadMappingT, /) -> info_.Git:
-        """deserialize Git Information.
-
-        deserializes a [`Git`][ongaku.abc.info.Git] object, from a payload.
-
-        Parameters
-        ----------
-        payload
-            The payload you provide.
-
-        Returns
-        -------
-        info_.Info
-            The object from the payload.
-
-        Raises
-        ------
-        TypeError
-            Raised when the payload could not be turned into a mapping.
-        KeyError
-            Raised when a value was not found in the payload.
-        """
-        data = self._ensure_mapping(payload)
-
-        _logger.log(TRACE_LEVEL, f"Decoding payload: {payload} into Information Git")
-
-        return info.Git(
-            branch=data["branch"],
-            commit=data["commit"],
-            commit_time=datetime.datetime.fromtimestamp(
-                int(data["commitTime"]) / 1000, datetime.timezone.utc
-            ),
-        )
-
-    def deserialize_info_plugin(
-        self, payload: types.PayloadMappingT, /
-    ) -> info_.Plugin:
-        """deserialize Plugin Information.
-
-        deserializes a [`Plugin`][ongaku.abc.info.Plugin] object, from a payload.
-
-        Parameters
-        ----------
-        payload
-            The payload you provide.
-
-        Returns
-        -------
-        info_.Plugin
-            The object from the payload.
-
-        Raises
-        ------
-        TypeError
-            Raised when the payload could not be turned into a mapping.
-        KeyError
-            Raised when a value was not found in the payload.
-        """
-        data = self._ensure_mapping(payload)
-
-        _logger.log(TRACE_LEVEL, f"Decoding payload: {payload} into Information Plugin")
-
-        return info.Plugin(name=data["name"], version=data["version"])
-
-    # player
-
-    def deserialize_player(self, payload: types.PayloadMappingT, /) -> player_.Player:
-        """deserialize Player.
-
-        deserializes a [`Player`][ongaku.abc.player.Player] object, from a payload.
-
-        Parameters
-        ----------
-        payload
-            The payload you provide.
-
-        Returns
-        -------
-        player_.Player
-            The object from the payload.
-
-        Raises
-        ------
-        TypeError
-            Raised when the payload could not be turned into a mapping.
-        KeyError
-            Raised when a value was not found in the payload.
-        """
-        data = self._ensure_mapping(payload)
-
-        _logger.log(TRACE_LEVEL, f"Decoding payload: {payload} into Player")
-
-        return player.Player(
-            guild_id=hikari.Snowflake(int(data["guildId"])),
-            track=self.deserialize_track(data["track"])
-            if data.get("track", None)
-            else None,
-            volume=data["volume"],
-            is_paused=data["paused"],
-            state=self.deserialize_player_state(data["state"]),
-            voice=self.deserialize_player_voice(data["voice"]),
-            filters=self.deserialize_filters(data["filters"])
-            if data.get("filters", False)
-            else None,
-        )
-
-    def deserialize_player_state(
-        self, payload: types.PayloadMappingT, /
-    ) -> player_.State:
-        """deserialize Player State.
-
-        deserializes a [`State`][ongaku.abc.player.State] object, from a payload.
-
-        Parameters
-        ----------
-        payload
-            The payload you provide.
-
-        Returns
-        -------
-        player_.State
-            The [`State`][ongaku.abc.player.State] object.
-
-        Raises
-        ------
-        TypeError
-            Raised when the payload could not be turned into a mapping.
-        KeyError
-            Raised when a value was not found in the payload.
-        """
-        data = self._ensure_mapping(payload)
-
-        _logger.log(TRACE_LEVEL, f"Decoding payload: {payload} into Player State")
-
-        return player.State(
-            time=datetime.datetime.fromtimestamp(
-                int(data["time"]) / 1000, datetime.timezone.utc
-            ),
-            position=data["position"],
-            connected=data["connected"],
-            ping=data["ping"],
-        )
-
-    def deserialize_player_voice(
-        self, payload: types.PayloadMappingT, /
-    ) -> player_.Voice:
-        """deserialize Player Voice.
-
-        deserializes a [`Voice`][ongaku.abc.player.Voice] object, from a payload.
-
-        Parameters
-        ----------
-        payload
-            The payload you provide.
-
-        Returns
-        -------
-        player_.Voice
-            The object from the payload.
-
-        Raises
-        ------
-        TypeError
-            Raised when the payload could not be turned into a mapping.
-        KeyError
-            Raised when a value was not found in the payload.
-        """
-        data = self._ensure_mapping(payload)
-
-        _logger.log(TRACE_LEVEL, f"Decoding payload: {payload} into Player Voice")
-
-        return player.Voice(
-            token=data["token"], endpoint=data["endpoint"], session_id=data["sessionId"]
-        )
-
-    # playlist
-
-    def deserialize_playlist(
-        self, payload: types.PayloadMappingT, /
-    ) -> playlist_.Playlist:
-        """deserialize Playlist.
-
-        deserializes a [`Playlist`][ongaku.abc.playlist.Playlist] object, from a payload.
-
-        Parameters
-        ----------
-        payload
-            The payload you provide.
-
-        Returns
-        -------
-        playlist_.Playlist
-            The object from the payload.
-
-        Raises
-        ------
-        TypeError
-            Raised when the payload could not be turned into a mapping.
-        KeyError
-            Raised when a value was not found in the payload.
-        """
-        data = self._ensure_mapping(payload)
-
-        _logger.log(TRACE_LEVEL, f"Decoding payload: {payload} into Playlist")
-
-        tracks: list[track_.Track] = []
-
-        for track_payload in data["tracks"]:
-            tracks.append(self.deserialize_track(track_payload))
-
-        return playlist.Playlist(
-            info=self.deserialize_playlist_info(data["info"]),
-            tracks=tracks,
-            plugin_info=data["pluginInfo"],
-        )
-
-    def deserialize_playlist_info(
-        self, payload: types.PayloadMappingT, /
-    ) -> playlist_.PlaylistInfo:
-        """deserialize Playlist Info.
-
-        deserializes a [`PlaylistInfo`][ongaku.abc.playlist.PlaylistInfo] object, from a payload.
-
-        Parameters
-        ----------
-        payload
-            The payload you provide.
-
-        Returns
-        -------
-        playlist_.PlaylistInfo
-            The object from the payload.
-
-        Raises
-        ------
-        TypeError
-            Raised when the payload could not be turned into a mapping.
-        KeyError
-            Raised when a value was not found in the payload.
-        """
-        data = self._ensure_mapping(payload)
-
-        _logger.log(TRACE_LEVEL, f"Decoding payload: {payload} into Playlist Info")
-
-        return playlist.PlaylistInfo(
-            name=data["name"], selected_track=data["selectedTrack"]
-        )
-
-    # route planner
-
-    def deserialize_routeplanner_status(
-        self, payload: types.PayloadMappingT, /
-    ) -> routeplanner_.RoutePlannerStatus:
-        """deserialize Route Planner Status.
-
-        deserializes a [`RoutePlannerStatus`][ongaku.abc.routeplanner.RoutePlannerStatus] object, from a payload.
-
-        Parameters
-        ----------
-        payload
-            The payload you provide.
-
-        Returns
-        -------
-        routeplanner_.RoutePlannerStatus
-            The object from the payload.
-
-        Raises
-        ------
-        TypeError
-            Raised when the payload could not be turned into a mapping.
-        KeyError
-            Raised when a value was not found in the payload.
-        """
-        data = self._ensure_mapping(payload)
-
-        _logger.log(TRACE_LEVEL, f"Decoding payload: {payload} into RoutePlannerStatus")
-
-        return routeplanner.RoutePlannerStatus(
-            cls=routeplanner_.RoutePlannerType(data["class"]),
-            details=self.deserialize_routeplanner_details(data["details"]),
-        )
-
-    def deserialize_routeplanner_details(
-        self, payload: types.PayloadMappingT, /
-    ) -> routeplanner_.RoutePlannerDetails:
-        """deserialize Route Planner Details.
-
-        deserializes a [`RoutePlannerDetails`][ongaku.abc.routeplanner.RoutePlannerDetails] object, from a payload.
-
-        Parameters
-        ----------
-        payload
-            The payload you provide.
-
-        Returns
-        -------
-        routeplanner_.RoutePlannerDetails
-            The object from the payload.
-
-        Raises
-        ------
-        TypeError
-            Raised when the payload could not be turned into a mapping.
-        KeyError
-            Raised when a value was not found in the payload.
-        """
-        data = self._ensure_mapping(payload)
-
-        _logger.log(
-            TRACE_LEVEL, f"Decoding payload: {payload} into RoutePlannerDetails"
-        )
-
-        failing_addresses: list[routeplanner_.FailingAddress] = []
-
-        for failing_address in data["failingAddresses"]:
-            failing_addresses.append(
-                self.deserialize_routeplanner_failing_address(failing_address)
-            )
-
-        return routeplanner.RoutePlannerDetails(
-            ip_block=self.deserialize_routeplanner_ipblock(data["ipBlock"]),
-            failing_addresses=failing_addresses,
-            rotate_index=data.get("rotateIndex", None),
-            ip_index=data.get("ipIndex", None),
-            current_address=data.get("currentAddress", None),
-            current_address_index=data.get("currentAddressIndex", None),
-            block_index=data.get("blockIndex", None),
-        )
-
-    def deserialize_routeplanner_ipblock(
-        self, payload: types.PayloadMappingT, /
-    ) -> routeplanner_.IPBlock:
-        """deserialize Route Planner IP Block.
-
-        deserializes a [`IPBlock`][ongaku.abc.routeplanner.IPBlock] object, from a payload.
-
-        Parameters
-        ----------
-        payload
-            The payload you provide.
-
-        Returns
-        -------
-        routeplanner_.IPBlock
-            The object from the payload.
-
-        Raises
-        ------
-        TypeError
-            Raised when the payload could not be turned into a mapping.
-        KeyError
-            Raised when a value was not found in the payload.
-        """
-        data = self._ensure_mapping(payload)
-
-        _logger.log(TRACE_LEVEL, f"Decoding payload: {payload} into IPBlock")
-
-        return routeplanner.IPBlock(
-            type=routeplanner_.IPBlockType(data["type"]), size=data["size"]
-        )
-
-    def deserialize_routeplanner_failing_address(
-        self, payload: types.PayloadMappingT, /
-    ) -> routeplanner_.FailingAddress:
-        """deserialize Route Planner Details.
-
-        deserializes a [`RoutePlannerDetails`][ongaku.abc.routeplanner.RoutePlannerDetails] object, from a payload.
-
-        Parameters
-        ----------
-        payload
-            The payload you provide.
-
-        Returns
-        -------
-        routeplanner_.RoutePlannerDetails
-            The object from the payload.
-
-        Raises
-        ------
-        TypeError
-            Raised when the payload could not be turned into a mapping.
-        KeyError
-            Raised when a value was not found in the payload.
-        """
-        data = self._ensure_mapping(payload)
-
-        _logger.log(TRACE_LEVEL, f"Decoding payload: {payload} into FailingAddress")
-
-        return routeplanner.FailingAddress(
-            address=data["failingAddress"],
-            timestamp=datetime.datetime.fromtimestamp(
-                int(data["failingTimestamp"]) / 1000, datetime.timezone.utc
-            ),
-            time=data["failingTime"],
-        )
-
-    # session
-
-    def deserialize_session(
-        self, payload: types.PayloadMappingT, /
-    ) -> session_.Session:
-        """deserialize Session.
-
-        deserializes a [`Session`][ongaku.abc.session.Session] object, from a payload.
-
-        Parameters
-        ----------
-        payload
-            The payload you provide.
-
-        Returns
-        -------
-        session_.Session
-            The object from the payload.
-
-        Raises
-        ------
-        TypeError
-            Raised when the payload could not be turned into a mapping.
-        KeyError
-            Raised when a value was not found in the payload.
-        """
-        data = self._ensure_mapping(payload)
-
-        _logger.log(TRACE_LEVEL, f"Decoding payload: {payload} into Session")
-
-        return session.Session(resuming=data["resuming"], timeout=data["timeout"])
-
-    # statistics
-
-    def deserialize_statistics(
-        self, payload: types.PayloadMappingT, /
-    ) -> statistics_.Statistics:
-        """deserialize Statistics.
-
-        deserializes a [`Statistics`][ongaku.abc.statistics.Statistics] object, from a payload.
-
-        Parameters
-        ----------
-        payload
-            The payload you provide.
-
-        Returns
-        -------
-        statistics_.Statistics
-            The object from the payload.
-
-        Raises
-        ------
-        TypeError
-            Raised when the payload could not be turned into a mapping.
-        KeyError
-            Raised when a value was not found in the payload.
-        """
-        data = self._ensure_mapping(payload)
-
-        _logger.log(TRACE_LEVEL, f"Decoding payload: {payload} into Statistics")
-
-        return statistics.Statistics(
-            players=data["players"],
-            playing_players=data["playingPlayers"],
-            uptime=data["uptime"],
-            memory=self.deserialize_statistics_memory(data["memory"]),
-            cpu=self.deserialize_statistics_cpu(data["cpu"]),
-            frame_statistics=self.deserialize_statistics_frame_statistics(
-                data["frameStats"]
-            )
-            if data.get("frameStats", None) is not None
-            else None,
-        )
-
-    def deserialize_statistics_memory(
-        self, payload: types.PayloadMappingT, /
-    ) -> statistics_.Memory:
-        """deserialize Memory Statistics.
-
-        deserializes a [`Memory`][ongaku.abc.statistics.Memory] object, from a payload.
-
-        Parameters
-        ----------
-        payload
-            The payload you provide.
-
-        Returns
-        -------
-        statistics_.Memory
-            The object from the payload.
-
-        Raises
-        ------
-        TypeError
-            Raised when the payload could not be turned into a mapping.
-        KeyError
-            Raised when a value was not found in the payload.
-        """
-        data = self._ensure_mapping(payload)
-
-        _logger.log(TRACE_LEVEL, f"Decoding payload: {payload} into Statistics Memory")
-
-        return statistics.Memory(
-            free=data["free"],
-            used=data["used"],
-            allocated=data["allocated"],
-            reservable=data["reservable"],
-        )
-
-    def deserialize_statistics_cpu(
-        self, payload: types.PayloadMappingT, /
-    ) -> statistics_.Cpu:
-        """deserialize Cpu Statistics.
-
-        deserializes a [`Cpu`][ongaku.abc.statistics.Cpu] object, from a payload.
-
-        Parameters
-        ----------
-        payload
-            The payload you provide.
-
-        Returns
-        -------
-        statistics_.Cpu
-            The object from the payload.
-
-        Raises
-        ------
-        TypeError
-            Raised when the payload could not be turned into a mapping.
-        KeyError
-            Raised when a value was not found in the payload.
-        """
-        data = self._ensure_mapping(payload)
-
-        _logger.log(TRACE_LEVEL, f"Decoding payload: {payload} into Statistics Cpu")
-
-        return statistics.Cpu(
-            cores=data["cores"],
-            system_load=data["systemLoad"],
-            lavalink_load=data["lavalinkLoad"],
-        )
-
-    def deserialize_statistics_frame_statistics(
-        self, payload: types.PayloadMappingT, /
-    ) -> statistics_.FrameStatistics:
-        """deserialize Frame Statistics.
-
-        deserializes a [`Statistics`][ongaku.abc.statistics.Statistics] object, from a payload.
-
-        Parameters
-        ----------
-        payload
-            The payload you provide.
-
-        Returns
-        -------
-        statistics_.FrameStatistics
-            The object from the payload.
-
-        Raises
-        ------
-        TypeError
-            Raised when the payload could not be turned into a mapping.
-        KeyError
-            Raised when a value was not found in the payload.
-        """
-        data = self._ensure_mapping(payload)
-
-        _logger.log(
-            TRACE_LEVEL, f"Decoding payload: {payload} into Statistics FrameStatistics"
-        )
-
-        return statistics.FrameStatistics(
-            sent=data["sent"], nulled=data["nulled"], deficit=data["deficit"]
-        )
-
-    # track
-
-    def deserialize_track(self, payload: types.PayloadMappingT, /) -> track_.Track:
-        """deserialize Track.
-
-        deserializes a [`Track`][ongaku.abc.track.Track] object, from a payload.
-
-        Parameters
-        ----------
-        payload
-            The payload you provide.
-
-        Returns
-        -------
-        track_.Track
-            The object from the payload.
-
-        Raises
-        ------
-        TypeError
-            Raised when the payload could not be turned into a mapping.
-        KeyError
-            Raised when a value was not found in the payload.
-        """
-        data = self._ensure_mapping(payload)
-
-        _logger.log(TRACE_LEVEL, f"Decoding payload: {payload} into Track")
-
-        user_data: typing.MutableMapping[str, typing.Any] = (
-            data["userData"] if data.get("userData", None) else {}
-        )
-
-        requestor = user_data.pop("ongaku_requestor", None)
-
-        return track.Track(
-<<<<<<< HEAD
-            encoded=data["encoded"],
-            info=self.deserialize_track_info(data["info"]),
-            plugin_info=data["pluginInfo"],
-            user_data=data["userData"] if data.get("userData", None) else {},
-            requestor=None,
-=======
-            data["encoded"],
-            self.build_track_info(data["info"]),
-            data["pluginInfo"],
-            user_data,
-            hikari.Snowflake(requestor) if requestor else None,
->>>>>>> 4a2fd3a2
-        )
-
-    def deserialize_track_info(
-        self, payload: types.PayloadMappingT, /
-    ) -> track_.TrackInfo:
-        """deserialize Track Information.
-
-        deserializes a [`TrackInformation`][ongaku.abc.track.TrackInfo] object, from a payload.
-
-        Parameters
-        ----------
-        payload
-            The payload you provide.
-
-        Returns
-        -------
-        track_.TrackInfo
-            The object from the payload.
-
-        Raises
-        ------
-        TypeError
-            Raised when the payload could not be turned into a mapping.
-        KeyError
-            Raised when a value was not found in the payload.
-        """
-        data = self._ensure_mapping(payload)
-
-        _logger.log(TRACE_LEVEL, f"Decoding payload: {payload} into TrackInfo")
-
-        return track.TrackInfo(
-            identifier=data["identifier"],
-            is_seekable=data["isSeekable"],
-            author=data["author"],
-            length=data["length"],
-            is_stream=data["isStream"],
-            position=data["position"],
-            title=data["title"],
-            source_name=data["sourceName"],
-            uri=data.get("uri", None),
-            artwork_url=data.get("artworkUrl", None),
-            isrc=data.get("isrc", None),
-        )
-
-    #####################
-    #                   #
-    #     serialize     #
-    #                   #
-    #####################
-
-    # filters
-
-    def serialize_filters(
-        self, filters: filters_.Filters
-    ) -> typing.Mapping[str, typing.Any]:
-        """Serialize Filters.
-
-        Serializes a [`Filters`][ongaku.abc.filters.Filters] object, into a payload.
-
-        Parameters
-        ----------
-        filters
-            The [`Filters`][ongaku.abc.filters.Filters] object you provide.
-
-        Returns
-        -------
-        typing.Mapping[str, typing.Any]
-            The mapping built from the payload.
-        """
-        equalizers = [self.serialize_filters_equalizer(eq) for eq in filters.equalizer]
-        payload: typing.Mapping[str, typing.Any] = {"volume": filters.volume}
-
-        if equalizers:
-            payload.update({"equalizer": equalizers})
-
-        filter_mappings = {
-            "karaoke": self.serialize_filters_karaoke,
-            "timescale": self.serialize_filters_timescale,
-            "tremolo": self.serialize_filters_tremolo,
-            "vibrato": self.serialize_filters_vibrato,
-            "rotation": self.serialize_filters_rotation,
-            "distortion": self.serialize_filters_distortion,
-        }
-
-        for key, serializer in filter_mappings.items():
-            filter_value = getattr(filters, key)
-            if filter_value:
-                serialized_filter = serializer(filter_value)
-                if serialized_filter:
-                    payload.update({key: serialized_filter})
-
-        if filters.channel_mix and (
-            serialized_filter := self.serialize_filters_channel_mix(filters.channel_mix)
-        ):
-            payload.update({"channelMix": serialized_filter})
-
-        if filters.low_pass and (
-            serialized_filter := self.serialize_filters_low_pass(filters.low_pass)
-        ):
-            payload.update({"lowPass": serialized_filter})
-
-        if filters.plugin_filters:
-            payload.update({"pluginFilters": filters.plugin_filters})
-
-        return payload
-
-    def serialize_filters_equalizer(
-        self, equalizer: filters_.Equalizer, /
-    ) -> typing.Mapping[str, typing.Any]:
-        """Serialize Filters Equalizer.
-
-        Serializes a [`Equalizer`][ongaku.abc.filters.Equalizer] object, into a payload.
-
-        Parameters
-        ----------
-        equalizer
-            The [`Equalizer`][ongaku.abc.filters.Equalizer] object you provide.
-
-        Returns
-        -------
-        typing.Mapping[str, typing.Any]
-            The mapping built from the payload.
-        None
-            No values parsed.
-        """
-        return {"band": equalizer.band.value, "gain": equalizer.gain}
-
-    def serialize_filters_karaoke(
-        self, karaoke: filters_.Karaoke, /
-    ) -> typing.Mapping[str, typing.Any] | None:
-        """Serialize Filters Karaoke.
-
-        Serializes a [`Karaoke`][ongaku.abc.filters.Karaoke] object, into a payload.
-
-        Parameters
-        ----------
-        karaoke
-            The [`Karaoke`][ongaku.abc.filters.Karaoke] object you provide.
-
-        Returns
-        -------
-        typing.Mapping[str, typing.Any]
-            The mapping built from the payload.
-        None
-            No values parsed.
-        """
-        if (
-            karaoke.level is None
-            and karaoke.mono_level is None
-            and karaoke.filter_band is None
-            and karaoke.filter_width is None
-        ):
-            return None
-        return {
-            "level": karaoke.level,
-            "monoLevel": karaoke.mono_level,
-            "filterBand": karaoke.filter_band,
-            "filterWidth": karaoke.filter_width,
-        }
-
-    def serialize_filters_timescale(
-        self, timescale: filters_.Timescale, /
-    ) -> typing.Mapping[str, typing.Any] | None:
-        """Serialize Filters Timescale.
-
-        Serializes a [`Timescale`][ongaku.abc.filters.Timescale] object, into a payload.
-
-        Parameters
-        ----------
-        timescale
-            The [`Timescale`][ongaku.abc.filters.Timescale] object you provide.
-
-        Returns
-        -------
-        typing.Mapping[str, typing.Any]
-            The mapping built from the payload.
-        None
-            No values parsed.
-        """
-        if (
-            timescale.speed is None
-            and timescale.pitch is None
-            and timescale.rate is None
-        ):
-            return None
-        return {
-            "speed": timescale.speed,
-            "pitch": timescale.pitch,
-            "rate": timescale.rate,
-        }
-
-    def serialize_filters_tremolo(
-        self, tremolo: filters_.Tremolo, /
-    ) -> typing.Mapping[str, typing.Any] | None:
-        """Serialize Filters Tremolo.
-
-        Serializes a [`Tremolo`][ongaku.abc.filters.Tremolo] object, into a payload.
-
-        Parameters
-        ----------
-        tremolo
-            The [`Tremolo`][ongaku.abc.filters.Tremolo] object you provide.
-
-        Returns
-        -------
-        typing.Mapping[str, typing.Any]
-            The mapping built from the payload.
-        None
-            No values parsed.
-        """
-        if tremolo.frequency is None and tremolo.depth is None:
-            return None
-        return {"frequency": tremolo.frequency, "depth": tremolo.depth}
-
-    def serialize_filters_vibrato(
-        self, vibrato: filters_.Vibrato, /
-    ) -> typing.Mapping[str, typing.Any] | None:
-        """Serialize Filters Vibrato.
-
-        Serializes a [`Vibrato`][ongaku.abc.filters.Vibrato] object, into a payload.
-
-        Parameters
-        ----------
-        vibrato
-            The [`Vibrato`][ongaku.abc.filters.Vibrato] object you provide.
-
-        Returns
-        -------
-        typing.Mapping[str, typing.Any]
-            The mapping built from the payload.
-        None
-            No values parsed.
-        """
-        if vibrato.frequency is None and vibrato.depth is None:
-            return None
-        return {"frequency": vibrato.frequency, "depth": vibrato.depth}
-
-    def serialize_filters_rotation(
-        self, rotation: filters_.Rotation, /
-    ) -> typing.Mapping[str, typing.Any] | None:
-        """Serialize Filters Rotation.
-
-        Serializes a [`Rotation`][ongaku.abc.filters.Rotation] object, into a payload.
-
-        Parameters
-        ----------
-        rotation
-            The [`Rotation`][ongaku.abc.filters.Rotation] object you provide.
-
-        Returns
-        -------
-        typing.Mapping[str, typing.Any]
-            The mapping built from the payload.
-        None
-            No values parsed.
-        """
-        if rotation.rotation_hz is None:
-            return None
-        return {"rotationHz": rotation.rotation_hz}
-
-    def serialize_filters_distortion(
-        self, distortion: filters_.Distortion, /
-    ) -> typing.Mapping[str, typing.Any] | None:
-        """Serialize Filters Distortion.
-
-        Serializes a [`Distortion`][ongaku.abc.filters.Distortion] object, into a payload.
-
-        Parameters
-        ----------
-        distortion
-            The [`Distortion`][ongaku.abc.filters.Distortion] object you provide.
-
-        Returns
-        -------
-        typing.Mapping[str, typing.Any]
-            The mapping built from the payload.
-        None
-            No values parsed.
-        """
-        if (
-            distortion.sin_offset is None
-            and distortion.sin_scale is None
-            and distortion.cos_offset is None
-            and distortion.cos_scale is None
-            and distortion.tan_offset is None
-            and distortion.tan_scale is None
-            and distortion.offset is None
-            and distortion.scale is None
-        ):
-            return None
-        return {
-            "sinOffset": distortion.sin_offset,
-            "sinScale": distortion.sin_scale,
-            "cosOffset": distortion.cos_offset,
-            "cosScale": distortion.cos_scale,
-            "tanOffset": distortion.tan_offset,
-            "tanScale": distortion.tan_scale,
-            "offset": distortion.offset,
-            "scale": distortion.scale,
-        }
-
-    def serialize_filters_channel_mix(
-        self, channel_mix: filters_.ChannelMix, /
-    ) -> typing.Mapping[str, typing.Any] | None:
-        """Serialize Filters Channel Mix.
-
-        Serializes a [`ChannelMix`][ongaku.abc.filters.ChannelMix] object, into a payload.
-
-        Parameters
-        ----------
-        channel_mix
-            The [`ChannelMix`][ongaku.abc.filters.ChannelMix] object you provide.
-
-        Returns
-        -------
-        typing.Mapping[str, typing.Any]
-            The mapping built from the payload.
-        None
-            No values parsed.
-        """
-        if (
-            channel_mix.left_to_left is None
-            and channel_mix.left_to_right is None
-            and channel_mix.right_to_left is None
-            and channel_mix.right_to_right is None
-        ):
-            return None
-        return {
-            "leftToLeft": channel_mix.left_to_left,
-            "leftToRight": channel_mix.left_to_right,
-            "rightToLeft": channel_mix.right_to_left,
-            "rightToRight": channel_mix.right_to_right,
-        }
-
-    def serialize_filters_low_pass(
-        self, low_pass: filters_.LowPass, /
-    ) -> typing.Mapping[str, typing.Any] | None:
-        """Serialize Filters Low Pass.
-
-        Serializes a [`LowPass`][ongaku.abc.filters.LowPass] object, into a payload.
-
-        Parameters
-        ----------
-        low_pass
-            The [`LowPass`][ongaku.abc.filters.LowPass] object you provide.
-
-        Returns
-        -------
-        typing.Mapping[str, typing.Any]
-            The mapping built from the payload.
-        None
-            No values parsed.
-        """
-        if low_pass.smoothing is None:
-            return None
-        return {"smoothing": low_pass.smoothing}
-
-    # player
-
-    def serialize_player_voice(
-        self, voice: player_.Voice
-    ) -> typing.Mapping[str, typing.Any]:
-        """Serialize Player Voice.
-
-        Serializes a [`Voice`][ongaku.abc.player.Voice] object, into a payload.
-
-        Parameters
-        ----------
-        voice
-            The [`Voice`][ongaku.abc.player.Voice] object you provide.
-
-        Returns
-        -------
-        typing.Mapping[str, typing.Any]
-            The mapping built from the payload.
-        """
-        return {
-            "token": voice.token,
-            "endpoint": voice.endpoint,
-            "sessionId": voice.session_id,
-        }
-
-
-# MIT License
-
-# Copyright (c) 2023-present MPlatypus
-
-# Permission is hereby granted, free of charge, to any person obtaining a copy
-# of this software and associated documentation files (the "Software"), to deal
-# in the Software without restriction, including without limitation the rights
-# to use, copy, modify, merge, publish, distribute, sublicense, and/or sell
-# copies of the Software, and to permit persons to whom the Software is
-# furnished to do so, subject to the following conditions:
-
-# The above copyright notice and this permission notice shall be included in all
-# copies or substantial portions of the Software.
-
-# THE SOFTWARE IS PROVIDED "AS IS", WITHOUT WARRANTY OF ANY KIND, EXPRESS OR
-# IMPLIED, INCLUDING BUT NOT LIMITED TO THE WARRANTIES OF MERCHANTABILITY,
-# FITNESS FOR A PARTICULAR PURPOSE AND NONINFRINGEMENT. IN NO EVENT SHALL THE
-# AUTHORS OR COPYRIGHT HOLDERS BE LIABLE FOR ANY CLAIM, DAMAGES OR OTHER
-# LIABILITY, WHETHER IN AN ACTION OF CONTRACT, TORT OR OTHERWISE, ARISING FROM,
-# OUT OF OR IN CONNECTION WITH THE SOFTWARE OR THE USE OR OTHER DEALINGS IN THE
-# SOFTWARE.
+"""Builder.
+
+The builder, to deserialize and destruct payloads.
+"""
+
+from __future__ import annotations
+
+import datetime
+import typing
+
+import hikari
+
+from ongaku import events
+from ongaku.abc import errors as errors_
+from ongaku.abc import events as events_
+from ongaku.abc import filters as filters_
+from ongaku.abc import info as info_
+from ongaku.abc import player as player_
+from ongaku.abc import playlist as playlist_
+from ongaku.abc import routeplanner as routeplanner_
+from ongaku.abc import session as session_
+from ongaku.abc import statistics as statistics_
+from ongaku.abc import track as track_
+from ongaku.errors import RestExceptionError
+from ongaku.errors import RestRequestError
+from ongaku.impl import filters
+from ongaku.impl import info
+from ongaku.impl import player
+from ongaku.impl import playlist
+from ongaku.impl import routeplanner
+from ongaku.impl import session
+from ongaku.impl import statistics
+from ongaku.impl import track
+from ongaku.internal.converters import DumpType
+from ongaku.internal.converters import LoadType
+from ongaku.internal.converters import json_dumps
+from ongaku.internal.converters import json_loads
+from ongaku.internal.logger import TRACE_LEVEL
+from ongaku.internal.logger import logger
+
+if typing.TYPE_CHECKING:
+    from ongaku.internal import types
+    from ongaku.session import Session
+
+_logger = logger.getChild("builder")
+
+
+class EntityBuilder:
+    """Entity Builder.
+
+    The class that allows for converting payloads (str, sequence, mapping, etc) into their respective classes and vise versa.
+
+    Parameters
+    ----------
+    dumps
+        The dumping method to use when dumping payloads.
+    loads
+        The loading method to use when loading payloads.
+    """
+
+    __slots__: typing.Sequence[str] = (
+        "_dumps",
+        "_loads",
+    )
+
+    def __init__(
+        self,
+        *,
+        dumps: DumpType = json_dumps,
+        loads: LoadType = json_loads,
+    ) -> None:
+        self._dumps = dumps
+        self._loads = loads
+
+    def _ensure_mapping(
+        self, payload: types.PayloadMappingT, /
+    ) -> typing.Mapping[str, typing.Any]:
+        if isinstance(payload, str | bytes):
+            data = self._loads(payload)
+            if isinstance(data, typing.Sequence):
+                raise TypeError("Mapping is required.")
+            return data
+
+        return payload
+
+    def _ensure_sequence(
+        self, payload: types.PayloadSequenceT
+    ) -> typing.Sequence[typing.Any]:
+        if isinstance(payload, str | bytes):
+            data = self._loads(payload)
+            if isinstance(data, typing.Mapping):
+                raise TypeError("Sequence is required.")
+            return data
+
+        return payload
+
+    #####################
+    #                   #
+    #     deserialize     #
+    #                   #
+    #####################
+
+    # errors
+
+    def deserialize_rest_error(
+        self, payload: types.PayloadMappingT, /
+    ) -> RestRequestError:
+        """Deserialize Rest Request Error.
+
+        Deserializes a [`RestRequestError`][ongaku.errors.RestRequestError] object, from a payload.
+
+        Parameters
+        ----------
+        payload
+            The payload you provide.
+
+        Returns
+        -------
+        RestRequestError
+            The object from the payload.
+
+        Raises
+        ------
+        TypeError
+            Raised when the payload could not be turned into a mapping.
+        KeyError
+            Raised when a value was not found in the payload.
+        """
+        data = self._ensure_mapping(payload)
+
+        _logger.log(TRACE_LEVEL, f"Decoding payload: {payload} into RestError")
+
+        return RestRequestError(
+            datetime.datetime.fromtimestamp(
+                int(data["timestamp"]) / 1000, datetime.timezone.utc
+            ),
+            data["status"],
+            data["error"],
+            data["message"],
+            data["path"],
+            data.get("trace", None),
+        )
+
+    def deserialize_exception_error(
+        self, payload: types.PayloadMappingT, /
+    ) -> RestExceptionError:
+        """Deserialize Rest Exception Error.
+
+        Deserializes a [`RestExceptionError`][ongaku.errors.RestExceptionError] object, from a payload.
+
+        Parameters
+        ----------
+        payload
+            The payload you provide.
+
+        Returns
+        -------
+        RestExceptionError
+            The object from the payload.
+
+        Raises
+        ------
+        TypeError
+            Raised when the payload could not be turned into a mapping.
+        KeyError
+            Raised when a value was not found in the payload.
+        """
+        data = self._ensure_mapping(payload)
+
+        _logger.log(TRACE_LEVEL, f"Decoding payload: {payload} into ExceptionError")
+
+        return RestExceptionError(
+            data.get("message", None),
+            errors_.SeverityType(data["severity"]),
+            data["cause"],
+        )
+
+    # Events
+
+    def deserialize_ready_event(
+        self, payload: types.PayloadMappingT, /, *, session: Session
+    ) -> events.ReadyEvent:
+        """Deserialize Ready Event.
+
+        Deserializes a [`Ready`][ongaku.events.ReadyEvent] object, from a payload.
+
+        Parameters
+        ----------
+        payload
+            The payload you provide.
+        session
+            The session attached to this event.
+
+        Returns
+        -------
+        events.ReadyEvent
+            The object from the payload.
+
+        Raises
+        ------
+        TypeError
+            Raised when the payload could not be turned into a mapping.
+        KeyError
+            Raised when a value was not found in the payload.
+        """
+        data = self._ensure_mapping(payload)
+
+        _logger.log(TRACE_LEVEL, f"Decoding payload: {payload} into Ready")
+
+        return events.ReadyEvent.from_session(
+            session, resumed=data["resumed"], session_id=data["sessionId"]
+        )
+
+    def deserialize_player_update_event(
+        self, payload: types.PayloadMappingT, /, *, session: Session
+    ) -> events.PlayerUpdateEvent:
+        """Deserialize Player Update Event.
+
+        Deserializes a [`PlayerUpdateEvent`][ongaku.events.PlayerUpdateEvent] object, from a payload.
+
+        Parameters
+        ----------
+        payload
+            The payload you provide.
+        session
+            The session attached to this event.
+
+        Returns
+        -------
+        events.PlayerUpdateEvent
+            The object from the payload.
+
+        Raises
+        ------
+        TypeError
+            Raised when the payload could not be turned into a mapping.
+        KeyError
+            Raised when a value was not found in the payload.
+        """
+        data = self._ensure_mapping(payload)
+
+        _logger.log(TRACE_LEVEL, f"Decoding payload: {payload} into PlayerUpdate")
+
+        return events.PlayerUpdateEvent.from_session(
+            session,
+            guild_id=hikari.Snowflake(int(data["guildId"])),
+            state=self.deserialize_player_state(data["state"]),
+        )
+
+    def deserialize_statistics_event(
+        self, payload: types.PayloadMappingT, /, *, session: Session
+    ) -> events.StatisticsEvent:
+        """Deserialize Statistics Event.
+
+        Deserializes a [`StatisticsEvent`][ongaku.events.StatisticsEvent] object, from a payload.
+
+        Parameters
+        ----------
+        payload
+            The payload you provide.
+        session
+            The session attached to this event.
+
+        Returns
+        -------
+        events.StatisticsEvent
+            The object from the payload.
+
+        Raises
+        ------
+        TypeError
+            Raised when the payload could not be turned into a mapping.
+        KeyError
+            Raised when a value was not found in the payload.
+        """
+        statistics = self.deserialize_statistics(payload)
+
+        return events.StatisticsEvent.from_session(
+            session,
+            players=statistics.players,
+            playing_players=statistics.playing_players,
+            uptime=statistics.uptime,
+            memory=statistics.memory,
+            cpu=statistics.cpu,
+            frame_statistics=statistics.frame_stats,
+        )
+
+    def deserialize_track_start_event(
+        self, payload: types.PayloadMappingT, /, *, session: Session
+    ) -> events.TrackStartEvent:
+        """Deserialize Track Start Event.
+
+        Deserializes a [`TrackStartEvent`][ongaku.events.TrackStartEvent] object, from a payload.
+
+        Parameters
+        ----------
+        payload
+            The payload you provide.
+        session
+            The session attached to this event.
+
+        Returns
+        -------
+        events.TrackStartEvent
+            The object from the payload.
+
+        Raises
+        ------
+        TypeError
+            Raised when the payload could not be turned into a mapping.
+        KeyError
+            Raised when a value was not found in the payload.
+        """
+        data = self._ensure_mapping(payload)
+
+        _logger.log(TRACE_LEVEL, f"Decoding payload: {payload} into TrackStart")
+
+        return events.TrackStartEvent.from_session(
+            session,
+            guild_id=hikari.Snowflake(int(data["guildId"])),
+            track=self.deserialize_track(data["track"]),
+        )
+
+    def deserialize_track_end_event(
+        self, payload: types.PayloadMappingT, /, *, session: Session
+    ) -> events.TrackEndEvent:
+        """Deserialize Track End Event.
+
+        Deserializes a [`TrackEndEvent`][ongaku.events.TrackEndEvent] object, from a payload.
+
+        Parameters
+        ----------
+        payload
+            The payload you provide.
+        session
+            The session attached to this event.
+
+        Returns
+        -------
+        events.TrackEndEvent
+            The object from the payload.
+
+        Raises
+        ------
+        TypeError
+            Raised when the payload could not be turned into a mapping.
+        KeyError
+            Raised when a value was not found in the payload.
+        """
+        data = self._ensure_mapping(payload)
+
+        _logger.log(TRACE_LEVEL, f"Decoding payload: {payload} into TrackEnd")
+
+        return events.TrackEndEvent.from_session(
+            session,
+            guild_id=hikari.Snowflake(int(data["guildId"])),
+            track=self.deserialize_track(data["track"]),
+            reason=events_.TrackEndReasonType(data["reason"]),
+        )
+
+    def deserialize_track_exception(
+        self, payload: types.PayloadMappingT, /
+    ) -> events.TrackException:
+        """Deserialize Track Exception.
+
+        Deserializes a [`TrackException`][ongaku.events.TrackException] object, from a payload.
+
+        Parameters
+        ----------
+        payload
+            The payload you provide.
+
+        Returns
+        -------
+        events.TrackException
+            The object from the payload.
+
+        Raises
+        ------
+        TypeError
+            Raised when the payload could not be turned into a mapping.
+        KeyError
+            Raised when a value was not found in the payload.
+        """
+        data = self._ensure_mapping(payload)
+
+        return events.TrackException(
+            message=data.get("message", None),
+            severity=errors_.SeverityType(data["severity"]),
+            cause=data["cause"],
+        )
+
+    def deserialize_track_exception_event(
+        self, payload: types.PayloadMappingT, /, *, session: Session
+    ) -> events.TrackExceptionEvent:
+        """Deserialize Track Exception Event.
+
+        Deserializes a [`TrackExceptionEvent`][ongaku.events.TrackExceptionEvent] object, from a payload.
+
+        Parameters
+        ----------
+        payload
+            The payload you provide.
+        session
+            The session attached to this event.
+
+        Returns
+        -------
+        events.TrackExceptionEvent
+            The object from the payload.
+
+        Raises
+        ------
+        TypeError
+            Raised when the payload could not be turned into a mapping.
+        KeyError
+            Raised when a value was not found in the payload.
+        """
+        data = self._ensure_mapping(payload)
+
+        _logger.log(TRACE_LEVEL, f"Decoding payload: {payload} into TrackException")
+
+        return events.TrackExceptionEvent.from_session(
+            session,
+            guild_id=hikari.Snowflake(int(data["guildId"])),
+            track=self.deserialize_track(data["track"]),
+            exception=self.deserialize_track_exception(data["exception"]),
+        )
+
+    def deserialize_track_stuck_event(
+        self, payload: types.PayloadMappingT, /, *, session: Session
+    ) -> events.TrackStuckEvent:
+        """Deserialize Track Stuck Event.
+
+        Deserializes a [`TrackStuckEvent`][ongaku.events.TrackStuckEvent] object, from a payload.
+
+        Parameters
+        ----------
+        payload
+            The payload you provide.
+        session
+            The session attached to this event.
+
+        Returns
+        -------
+        events.TrackStuckEvent
+            The object from the payload.
+
+        Raises
+        ------
+        TypeError
+            Raised when the payload could not be turned into a mapping.
+        KeyError
+            Raised when a value was not found in the payload.
+        """
+        data = self._ensure_mapping(payload)
+
+        _logger.log(TRACE_LEVEL, f"Decoding payload: {payload} into TrackStuck")
+
+        return events.TrackStuckEvent.from_session(
+            session,
+            guild_id=hikari.Snowflake(int(data["guildId"])),
+            track=self.deserialize_track(data["track"]),
+            threshold_ms=data["thresholdMs"],
+        )
+
+    def deserialize_websocket_closed_event(
+        self, payload: types.PayloadMappingT, /, *, session: Session
+    ) -> events.WebsocketClosedEvent:
+        """Deserialize Websocket Closed Event.
+
+        Deserializes a [`WebsocketClosedEvent`][ongaku.events.WebsocketClosedEvent] object, from a payload.
+
+        Parameters
+        ----------
+        payload
+            The payload you provide.
+        session
+            The session attached to this event.
+
+        Returns
+        -------
+        events.WebsocketClosedEvent
+            The object from the payload.
+
+        Raises
+        ------
+        TypeError
+            Raised when the payload could not be turned into a mapping.
+        KeyError
+            Raised when a value was not found in the payload.
+        """
+        data = self._ensure_mapping(payload)
+
+        _logger.log(TRACE_LEVEL, f"Decoding payload: {payload} into WebsocketClosed")
+
+        return events.WebsocketClosedEvent.from_session(
+            session,
+            guild_id=hikari.Snowflake(int(data["guildId"])),
+            code=data["code"],
+            reason=data["reason"],
+            by_remote=data["byRemote"],
+        )
+
+    # filters
+
+    def deserialize_filters(
+        self, payload: types.PayloadMappingT, /
+    ) -> filters_.Filters:
+        """Deserialize Filters.
+
+        Deserializes a [`Filters`][ongaku.abc.filters.Filters] object, from a payload.
+
+        Parameters
+        ----------
+        payload
+            The payload you provide.
+
+        Returns
+        -------
+        filters_.Filters
+            The object from the payload.
+
+        Raises
+        ------
+        TypeError
+            Raised when the payload could not be turned into a mapping.
+        KeyError
+            Raised when a value was not found in the payload.
+        """
+        data = self._ensure_mapping(payload)
+
+        _logger.log(TRACE_LEVEL, f"Decoding payload: {payload} into Filters")
+
+        equalizer: list[filters_.Equalizer] = []
+
+        if data.get("equalizer", None) is not None:
+            for eq in data["equalizer"]:
+                equalizer.append(self.deserialize_filters_equalizer(eq))
+
+        return filters.Filters(
+            volume=data.get("volume", None),
+            equalizer=equalizer,
+            karaoke=self.deserialize_filters_karaoke(data["karaoke"])
+            if data.get("karaoke", None)
+            else None,
+            timescale=self.deserialize_filters_timescale(data["timescale"])
+            if data.get("timescale", None)
+            else None,
+            tremolo=self.deserialize_filters_tremolo(data["tremolo"])
+            if data.get("tremolo", None)
+            else None,
+            vibrato=self.deserialize_filters_vibrato(data["vibrato"])
+            if data.get("vibrato", None)
+            else None,
+            rotation=self.deserialize_filters_rotation(data["rotation"])
+            if data.get("rotation", None)
+            else None,
+            distortion=self.deserialize_filters_distortion(data["distortion"])
+            if data.get("distortion", None)
+            else None,
+            channel_mix=self.deserialize_filters_channel_mix(data["channelMix"])
+            if data.get("channelMix", None)
+            else None,
+            low_pass=self.deserialize_filters_low_pass(data["lowPass"])
+            if data.get("lowPass", None)
+            else None,
+            plugin_filters=data.get("pluginFilters", None),
+        )
+
+    def deserialize_filters_equalizer(
+        self, payload: types.PayloadMappingT, /
+    ) -> filters_.Equalizer:
+        """Deserialize Filters Equalizer.
+
+        Deserializes a [`Equalizer`][ongaku.abc.filters.Equalizer] object, from a payload.
+
+        Parameters
+        ----------
+        payload
+            The payload you provide.
+
+        Returns
+        -------
+        filters_.Equalizer
+            The object from the payload.
+
+        Raises
+        ------
+        TypeError
+            Raised when the payload could not be turned into a mapping.
+        KeyError
+            Raised when a value was not found in the payload.
+        """
+        data = self._ensure_mapping(payload)
+
+        _logger.log(TRACE_LEVEL, f"Decoding payload: {payload} into Filters Equalizer")
+
+        return filters.Equalizer(
+            band=filters_.BandType(data["band"]), gain=data["gain"]
+        )
+
+    def deserialize_filters_karaoke(
+        self, payload: types.PayloadMappingT, /
+    ) -> filters_.Karaoke:
+        """Deserialize Filters Karaoke.
+
+        Deserializes a [`Karaoke`][ongaku.abc.filters.Karaoke] object, from a payload.
+
+        Parameters
+        ----------
+        payload
+            The payload you provide.
+
+        Returns
+        -------
+        filters_.Karaoke
+            The object from the payload.
+
+        Raises
+        ------
+        TypeError
+            Raised when the payload could not be turned into a mapping.
+        KeyError
+            Raised when a value was not found in the payload.
+        """
+        data = self._ensure_mapping(payload)
+
+        _logger.log(TRACE_LEVEL, f"Decoding payload: {payload} into Filters Karaoke")
+
+        return filters.Karaoke(
+            level=data.get("level", None),
+            mono_level=data.get("monoLevel", None),
+            filter_band=data.get("filterBand", None),
+            filter_width=data.get("filterWidth", None),
+        )
+
+    def deserialize_filters_timescale(
+        self, payload: types.PayloadMappingT, /
+    ) -> filters_.Timescale:
+        """Deserialize Filters Timescale.
+
+        Deserializes a [`Timescale`][ongaku.abc.filters.Timescale] object, from a payload.
+
+        Parameters
+        ----------
+        payload
+            The payload you provide.
+
+        Returns
+        -------
+        filters_.Timescale
+            The object from the payload.
+
+        Raises
+        ------
+        TypeError
+            Raised when the payload could not be turned into a mapping.
+        KeyError
+            Raised when a value was not found in the payload.
+        """
+        data = self._ensure_mapping(payload)
+
+        _logger.log(TRACE_LEVEL, f"Decoding payload: {payload} into Filters Timescale")
+
+        return filters.Timescale(
+            speed=data.get("speed", None),
+            pitch=data.get("pitch", None),
+            rate=data.get("rate", None),
+        )
+
+    def deserialize_filters_tremolo(
+        self, payload: types.PayloadMappingT, /
+    ) -> filters_.Tremolo:
+        """Deserialize Filters Tremolo.
+
+        Deserializes a [`Tremolo`][ongaku.abc.filters.Tremolo] object, from a payload.
+
+        Parameters
+        ----------
+        payload
+            The payload you provide.
+
+        Returns
+        -------
+        filters_.Tremolo
+            The object from the payload.
+
+        Raises
+        ------
+        TypeError
+            Raised when the payload could not be turned into a mapping.
+        KeyError
+            Raised when a value was not found in the payload.
+        """
+        data = self._ensure_mapping(payload)
+
+        _logger.log(TRACE_LEVEL, f"Decoding payload: {payload} into Filters Tremolo")
+
+        return filters.Tremolo(
+            frequency=data.get("frequency", None),
+            depth=data.get("depth", None),
+        )
+
+    def deserialize_filters_vibrato(
+        self, payload: types.PayloadMappingT, /
+    ) -> filters_.Vibrato:
+        """Deserialize Filters Vibrato.
+
+        Deserializes a [`Vibrato`][ongaku.abc.filters.Vibrato] object, from a payload.
+
+        Parameters
+        ----------
+        payload
+            The payload you provide.
+
+        Returns
+        -------
+        filters_.Vibrato
+            The object from the payload.
+
+        Raises
+        ------
+        TypeError
+            Raised when the payload could not be turned into a mapping.
+        KeyError
+            Raised when a value was not found in the payload.
+        """
+        data = self._ensure_mapping(payload)
+
+        _logger.log(TRACE_LEVEL, f"Decoding payload: {payload} into Filters Vibrato")
+
+        return filters.Vibrato(
+            frequency=data.get("frequency", None),
+            depth=data.get("depth", None),
+        )
+
+    def deserialize_filters_rotation(
+        self, payload: types.PayloadMappingT, /
+    ) -> filters_.Rotation:
+        """Deserialize Filters Rotation.
+
+        Deserializes a [`Rotation`][ongaku.abc.filters.Rotation] object, from a payload.
+
+        Parameters
+        ----------
+        payload
+            The payload you provide.
+
+        Returns
+        -------
+        filters_.Rotation
+            The object from the payload.
+
+        Raises
+        ------
+        TypeError
+            Raised when the payload could not be turned into a mapping.
+        KeyError
+            Raised when a value was not found in the payload.
+        """
+        data = self._ensure_mapping(payload)
+
+        _logger.log(TRACE_LEVEL, f"Decoding payload: {payload} into Filters Rotation")
+
+        return filters.Rotation(
+            rotation_hz=data.get("rotationHz", None),
+        )
+
+    def deserialize_filters_distortion(
+        self, payload: types.PayloadMappingT, /
+    ) -> filters_.Distortion:
+        """Deserialize Filters Distortion.
+
+        Deserializes a [`Distortion`][ongaku.abc.filters.Distortion] object, from a payload.
+
+        Parameters
+        ----------
+        payload
+            The payload you provide.
+
+        Returns
+        -------
+        filters_.Distortion
+            The object from the payload.
+
+        Raises
+        ------
+        TypeError
+            Raised when the payload could not be turned into a mapping.
+        KeyError
+            Raised when a value was not found in the payload.
+        """
+        data = self._ensure_mapping(payload)
+
+        _logger.log(TRACE_LEVEL, f"Decoding payload: {payload} into Filters Distortion")
+
+        return filters.Distortion(
+            sin_offset=data.get("sinOffset", None),
+            sin_scale=data.get("sinScale", None),
+            cos_offset=data.get("cosOffset", None),
+            cos_scale=data.get("cosScale", None),
+            tan_offset=data.get("tanOffset", None),
+            tan_scale=data.get("tanScale", None),
+            offset=data.get("offset", None),
+            scale=data.get("scale", None),
+        )
+
+    def deserialize_filters_channel_mix(
+        self, payload: types.PayloadMappingT, /
+    ) -> filters_.ChannelMix:
+        """Deserialize Filters Channel Mix.
+
+        Deserializes a [`ChannelMix`][ongaku.abc.filters.ChannelMix] object, from a payload.
+
+        Parameters
+        ----------
+        payload
+            The payload you provide.
+
+        Returns
+        -------
+        filters_.ChannelMix
+            The object from the payload.
+
+        Raises
+        ------
+        TypeError
+            Raised when the payload could not be turned into a mapping.
+        KeyError
+            Raised when a value was not found in the payload.
+        """
+        data = self._ensure_mapping(payload)
+
+        _logger.log(TRACE_LEVEL, f"Decoding payload: {payload} into Filters ChannelMix")
+
+        return filters.ChannelMix(
+            left_to_left=data.get("leftToLeft", None),
+            left_to_right=data.get("leftToRight", None),
+            right_to_left=data.get("rightToLeft", None),
+            right_to_right=data.get("rightToRight", None),
+        )
+
+    def deserialize_filters_low_pass(
+        self, payload: types.PayloadMappingT, /
+    ) -> filters_.LowPass:
+        """Deserialize Filters Low Pass.
+
+        Deserializes a [`LowPass`][ongaku.abc.filters.LowPass] object, from a payload.
+
+        Parameters
+        ----------
+        payload
+            The payload you provide.
+
+        Returns
+        -------
+        filters_.LowPass
+            The object from the payload.
+
+        Raises
+        ------
+        TypeError
+            Raised when the payload could not be turned into a mapping.
+        KeyError
+            Raised when a value was not found in the payload.
+        """
+        data = self._ensure_mapping(payload)
+
+        _logger.log(TRACE_LEVEL, f"Decoding payload: {payload} into Filters LowPass")
+
+        return filters.LowPass(
+            smoothing=data.get("smoothing", None),
+        )
+
+    # info
+
+    def deserialize_info(self, payload: types.PayloadMappingT, /) -> info_.Info:
+        """deserialize Information.
+
+        deserializes a [`Information`][ongaku.abc.info.Info] object, from a payload.
+
+        Parameters
+        ----------
+        payload
+            The payload you provide.
+
+        Returns
+        -------
+        info_.Info
+            The object from the payload.
+
+        Raises
+        ------
+        TypeError
+            Raised when the payload could not be turned into a mapping.
+        KeyError
+            Raised when a value was not found in the payload.
+        """
+        data = self._ensure_mapping(payload)
+
+        _logger.log(TRACE_LEVEL, f"Decoding payload: {payload} into Info")
+
+        source_managers: list[str] = []
+
+        for manager in data["sourceManagers"]:
+            source_managers.append(manager)
+
+        filters: list[str] = []
+
+        for filter in data["filters"]:
+            filters.append(filter)
+
+        plugins: list[info_.Plugin] = []
+
+        for plugin in data["plugins"]:
+            plugins.append(self.deserialize_info_plugin(plugin))
+
+        return info.Info(
+            version=self.deserialize_info_version(data["version"]),
+            build_time=datetime.datetime.fromtimestamp(
+                int(data["buildTime"]) / 1000, datetime.timezone.utc
+            ),
+            git=self.deserialize_info_git(data["git"]),
+            jvm=data["jvm"],
+            lavaplayer=data["lavaplayer"],
+            source_managers=source_managers,
+            filters=filters,
+            plugins=plugins,
+        )
+
+    def deserialize_info_version(
+        self, payload: types.PayloadMappingT, /
+    ) -> info_.Version:
+        """deserialize Version Information.
+
+        deserializes a [`Version`][ongaku.abc.info.Version] object, from a payload.
+
+        Parameters
+        ----------
+        payload
+            The payload you provide.
+
+        Returns
+        -------
+        info_.Version
+            The object from the payload.
+
+        Raises
+        ------
+        TypeError
+            Raised when the payload could not be turned into a mapping.
+        KeyError
+            Raised when a value was not found in the payload.
+        """
+        data = self._ensure_mapping(payload)
+
+        _logger.log(
+            TRACE_LEVEL, f"Decoding payload: {payload} into Information Version"
+        )
+
+        return info.Version(
+            semver=data["semver"],
+            major=data["major"],
+            minor=data["minor"],
+            patch=data["patch"],
+            pre_release=data["preRelease"],
+            build=data.get("build", None),
+        )
+
+    def deserialize_info_git(self, payload: types.PayloadMappingT, /) -> info_.Git:
+        """deserialize Git Information.
+
+        deserializes a [`Git`][ongaku.abc.info.Git] object, from a payload.
+
+        Parameters
+        ----------
+        payload
+            The payload you provide.
+
+        Returns
+        -------
+        info_.Info
+            The object from the payload.
+
+        Raises
+        ------
+        TypeError
+            Raised when the payload could not be turned into a mapping.
+        KeyError
+            Raised when a value was not found in the payload.
+        """
+        data = self._ensure_mapping(payload)
+
+        _logger.log(TRACE_LEVEL, f"Decoding payload: {payload} into Information Git")
+
+        return info.Git(
+            branch=data["branch"],
+            commit=data["commit"],
+            commit_time=datetime.datetime.fromtimestamp(
+                int(data["commitTime"]) / 1000, datetime.timezone.utc
+            ),
+        )
+
+    def deserialize_info_plugin(
+        self, payload: types.PayloadMappingT, /
+    ) -> info_.Plugin:
+        """deserialize Plugin Information.
+
+        deserializes a [`Plugin`][ongaku.abc.info.Plugin] object, from a payload.
+
+        Parameters
+        ----------
+        payload
+            The payload you provide.
+
+        Returns
+        -------
+        info_.Plugin
+            The object from the payload.
+
+        Raises
+        ------
+        TypeError
+            Raised when the payload could not be turned into a mapping.
+        KeyError
+            Raised when a value was not found in the payload.
+        """
+        data = self._ensure_mapping(payload)
+
+        _logger.log(TRACE_LEVEL, f"Decoding payload: {payload} into Information Plugin")
+
+        return info.Plugin(name=data["name"], version=data["version"])
+
+    # player
+
+    def deserialize_player(self, payload: types.PayloadMappingT, /) -> player_.Player:
+        """deserialize Player.
+
+        deserializes a [`Player`][ongaku.abc.player.Player] object, from a payload.
+
+        Parameters
+        ----------
+        payload
+            The payload you provide.
+
+        Returns
+        -------
+        player_.Player
+            The object from the payload.
+
+        Raises
+        ------
+        TypeError
+            Raised when the payload could not be turned into a mapping.
+        KeyError
+            Raised when a value was not found in the payload.
+        """
+        data = self._ensure_mapping(payload)
+
+        _logger.log(TRACE_LEVEL, f"Decoding payload: {payload} into Player")
+
+        return player.Player(
+            guild_id=hikari.Snowflake(int(data["guildId"])),
+            track=self.deserialize_track(data["track"])
+            if data.get("track", None)
+            else None,
+            volume=data["volume"],
+            is_paused=data["paused"],
+            state=self.deserialize_player_state(data["state"]),
+            voice=self.deserialize_player_voice(data["voice"]),
+            filters=self.deserialize_filters(data["filters"])
+            if data.get("filters", False)
+            else None,
+        )
+
+    def deserialize_player_state(
+        self, payload: types.PayloadMappingT, /
+    ) -> player_.State:
+        """deserialize Player State.
+
+        deserializes a [`State`][ongaku.abc.player.State] object, from a payload.
+
+        Parameters
+        ----------
+        payload
+            The payload you provide.
+
+        Returns
+        -------
+        player_.State
+            The [`State`][ongaku.abc.player.State] object.
+
+        Raises
+        ------
+        TypeError
+            Raised when the payload could not be turned into a mapping.
+        KeyError
+            Raised when a value was not found in the payload.
+        """
+        data = self._ensure_mapping(payload)
+
+        _logger.log(TRACE_LEVEL, f"Decoding payload: {payload} into Player State")
+
+        return player.State(
+            time=datetime.datetime.fromtimestamp(
+                int(data["time"]) / 1000, datetime.timezone.utc
+            ),
+            position=data["position"],
+            connected=data["connected"],
+            ping=data["ping"],
+        )
+
+    def deserialize_player_voice(
+        self, payload: types.PayloadMappingT, /
+    ) -> player_.Voice:
+        """deserialize Player Voice.
+
+        deserializes a [`Voice`][ongaku.abc.player.Voice] object, from a payload.
+
+        Parameters
+        ----------
+        payload
+            The payload you provide.
+
+        Returns
+        -------
+        player_.Voice
+            The object from the payload.
+
+        Raises
+        ------
+        TypeError
+            Raised when the payload could not be turned into a mapping.
+        KeyError
+            Raised when a value was not found in the payload.
+        """
+        data = self._ensure_mapping(payload)
+
+        _logger.log(TRACE_LEVEL, f"Decoding payload: {payload} into Player Voice")
+
+        return player.Voice(
+            token=data["token"], endpoint=data["endpoint"], session_id=data["sessionId"]
+        )
+
+    # playlist
+
+    def deserialize_playlist(
+        self, payload: types.PayloadMappingT, /
+    ) -> playlist_.Playlist:
+        """deserialize Playlist.
+
+        deserializes a [`Playlist`][ongaku.abc.playlist.Playlist] object, from a payload.
+
+        Parameters
+        ----------
+        payload
+            The payload you provide.
+
+        Returns
+        -------
+        playlist_.Playlist
+            The object from the payload.
+
+        Raises
+        ------
+        TypeError
+            Raised when the payload could not be turned into a mapping.
+        KeyError
+            Raised when a value was not found in the payload.
+        """
+        data = self._ensure_mapping(payload)
+
+        _logger.log(TRACE_LEVEL, f"Decoding payload: {payload} into Playlist")
+
+        tracks: list[track_.Track] = []
+
+        for track_payload in data["tracks"]:
+            tracks.append(self.deserialize_track(track_payload))
+
+        return playlist.Playlist(
+            info=self.deserialize_playlist_info(data["info"]),
+            tracks=tracks,
+            plugin_info=data["pluginInfo"],
+        )
+
+    def deserialize_playlist_info(
+        self, payload: types.PayloadMappingT, /
+    ) -> playlist_.PlaylistInfo:
+        """deserialize Playlist Info.
+
+        deserializes a [`PlaylistInfo`][ongaku.abc.playlist.PlaylistInfo] object, from a payload.
+
+        Parameters
+        ----------
+        payload
+            The payload you provide.
+
+        Returns
+        -------
+        playlist_.PlaylistInfo
+            The object from the payload.
+
+        Raises
+        ------
+        TypeError
+            Raised when the payload could not be turned into a mapping.
+        KeyError
+            Raised when a value was not found in the payload.
+        """
+        data = self._ensure_mapping(payload)
+
+        _logger.log(TRACE_LEVEL, f"Decoding payload: {payload} into Playlist Info")
+
+        return playlist.PlaylistInfo(
+            name=data["name"], selected_track=data["selectedTrack"]
+        )
+
+    # route planner
+
+    def deserialize_routeplanner_status(
+        self, payload: types.PayloadMappingT, /
+    ) -> routeplanner_.RoutePlannerStatus:
+        """deserialize Route Planner Status.
+
+        deserializes a [`RoutePlannerStatus`][ongaku.abc.routeplanner.RoutePlannerStatus] object, from a payload.
+
+        Parameters
+        ----------
+        payload
+            The payload you provide.
+
+        Returns
+        -------
+        routeplanner_.RoutePlannerStatus
+            The object from the payload.
+
+        Raises
+        ------
+        TypeError
+            Raised when the payload could not be turned into a mapping.
+        KeyError
+            Raised when a value was not found in the payload.
+        """
+        data = self._ensure_mapping(payload)
+
+        _logger.log(TRACE_LEVEL, f"Decoding payload: {payload} into RoutePlannerStatus")
+
+        return routeplanner.RoutePlannerStatus(
+            cls=routeplanner_.RoutePlannerType(data["class"]),
+            details=self.deserialize_routeplanner_details(data["details"]),
+        )
+
+    def deserialize_routeplanner_details(
+        self, payload: types.PayloadMappingT, /
+    ) -> routeplanner_.RoutePlannerDetails:
+        """deserialize Route Planner Details.
+
+        deserializes a [`RoutePlannerDetails`][ongaku.abc.routeplanner.RoutePlannerDetails] object, from a payload.
+
+        Parameters
+        ----------
+        payload
+            The payload you provide.
+
+        Returns
+        -------
+        routeplanner_.RoutePlannerDetails
+            The object from the payload.
+
+        Raises
+        ------
+        TypeError
+            Raised when the payload could not be turned into a mapping.
+        KeyError
+            Raised when a value was not found in the payload.
+        """
+        data = self._ensure_mapping(payload)
+
+        _logger.log(
+            TRACE_LEVEL, f"Decoding payload: {payload} into RoutePlannerDetails"
+        )
+
+        failing_addresses: list[routeplanner_.FailingAddress] = []
+
+        for failing_address in data["failingAddresses"]:
+            failing_addresses.append(
+                self.deserialize_routeplanner_failing_address(failing_address)
+            )
+
+        return routeplanner.RoutePlannerDetails(
+            ip_block=self.deserialize_routeplanner_ipblock(data["ipBlock"]),
+            failing_addresses=failing_addresses,
+            rotate_index=data.get("rotateIndex", None),
+            ip_index=data.get("ipIndex", None),
+            current_address=data.get("currentAddress", None),
+            current_address_index=data.get("currentAddressIndex", None),
+            block_index=data.get("blockIndex", None),
+        )
+
+    def deserialize_routeplanner_ipblock(
+        self, payload: types.PayloadMappingT, /
+    ) -> routeplanner_.IPBlock:
+        """deserialize Route Planner IP Block.
+
+        deserializes a [`IPBlock`][ongaku.abc.routeplanner.IPBlock] object, from a payload.
+
+        Parameters
+        ----------
+        payload
+            The payload you provide.
+
+        Returns
+        -------
+        routeplanner_.IPBlock
+            The object from the payload.
+
+        Raises
+        ------
+        TypeError
+            Raised when the payload could not be turned into a mapping.
+        KeyError
+            Raised when a value was not found in the payload.
+        """
+        data = self._ensure_mapping(payload)
+
+        _logger.log(TRACE_LEVEL, f"Decoding payload: {payload} into IPBlock")
+
+        return routeplanner.IPBlock(
+            type=routeplanner_.IPBlockType(data["type"]), size=data["size"]
+        )
+
+    def deserialize_routeplanner_failing_address(
+        self, payload: types.PayloadMappingT, /
+    ) -> routeplanner_.FailingAddress:
+        """deserialize Route Planner Details.
+
+        deserializes a [`RoutePlannerDetails`][ongaku.abc.routeplanner.RoutePlannerDetails] object, from a payload.
+
+        Parameters
+        ----------
+        payload
+            The payload you provide.
+
+        Returns
+        -------
+        routeplanner_.RoutePlannerDetails
+            The object from the payload.
+
+        Raises
+        ------
+        TypeError
+            Raised when the payload could not be turned into a mapping.
+        KeyError
+            Raised when a value was not found in the payload.
+        """
+        data = self._ensure_mapping(payload)
+
+        _logger.log(TRACE_LEVEL, f"Decoding payload: {payload} into FailingAddress")
+
+        return routeplanner.FailingAddress(
+            address=data["failingAddress"],
+            timestamp=datetime.datetime.fromtimestamp(
+                int(data["failingTimestamp"]) / 1000, datetime.timezone.utc
+            ),
+            time=data["failingTime"],
+        )
+
+    # session
+
+    def deserialize_session(
+        self, payload: types.PayloadMappingT, /
+    ) -> session_.Session:
+        """deserialize Session.
+
+        deserializes a [`Session`][ongaku.abc.session.Session] object, from a payload.
+
+        Parameters
+        ----------
+        payload
+            The payload you provide.
+
+        Returns
+        -------
+        session_.Session
+            The object from the payload.
+
+        Raises
+        ------
+        TypeError
+            Raised when the payload could not be turned into a mapping.
+        KeyError
+            Raised when a value was not found in the payload.
+        """
+        data = self._ensure_mapping(payload)
+
+        _logger.log(TRACE_LEVEL, f"Decoding payload: {payload} into Session")
+
+        return session.Session(resuming=data["resuming"], timeout=data["timeout"])
+
+    # statistics
+
+    def deserialize_statistics(
+        self, payload: types.PayloadMappingT, /
+    ) -> statistics_.Statistics:
+        """deserialize Statistics.
+
+        deserializes a [`Statistics`][ongaku.abc.statistics.Statistics] object, from a payload.
+
+        Parameters
+        ----------
+        payload
+            The payload you provide.
+
+        Returns
+        -------
+        statistics_.Statistics
+            The object from the payload.
+
+        Raises
+        ------
+        TypeError
+            Raised when the payload could not be turned into a mapping.
+        KeyError
+            Raised when a value was not found in the payload.
+        """
+        data = self._ensure_mapping(payload)
+
+        _logger.log(TRACE_LEVEL, f"Decoding payload: {payload} into Statistics")
+
+        return statistics.Statistics(
+            players=data["players"],
+            playing_players=data["playingPlayers"],
+            uptime=data["uptime"],
+            memory=self.deserialize_statistics_memory(data["memory"]),
+            cpu=self.deserialize_statistics_cpu(data["cpu"]),
+            frame_statistics=self.deserialize_statistics_frame_statistics(
+                data["frameStats"]
+            )
+            if data.get("frameStats", None) is not None
+            else None,
+        )
+
+    def deserialize_statistics_memory(
+        self, payload: types.PayloadMappingT, /
+    ) -> statistics_.Memory:
+        """deserialize Memory Statistics.
+
+        deserializes a [`Memory`][ongaku.abc.statistics.Memory] object, from a payload.
+
+        Parameters
+        ----------
+        payload
+            The payload you provide.
+
+        Returns
+        -------
+        statistics_.Memory
+            The object from the payload.
+
+        Raises
+        ------
+        TypeError
+            Raised when the payload could not be turned into a mapping.
+        KeyError
+            Raised when a value was not found in the payload.
+        """
+        data = self._ensure_mapping(payload)
+
+        _logger.log(TRACE_LEVEL, f"Decoding payload: {payload} into Statistics Memory")
+
+        return statistics.Memory(
+            free=data["free"],
+            used=data["used"],
+            allocated=data["allocated"],
+            reservable=data["reservable"],
+        )
+
+    def deserialize_statistics_cpu(
+        self, payload: types.PayloadMappingT, /
+    ) -> statistics_.Cpu:
+        """deserialize Cpu Statistics.
+
+        deserializes a [`Cpu`][ongaku.abc.statistics.Cpu] object, from a payload.
+
+        Parameters
+        ----------
+        payload
+            The payload you provide.
+
+        Returns
+        -------
+        statistics_.Cpu
+            The object from the payload.
+
+        Raises
+        ------
+        TypeError
+            Raised when the payload could not be turned into a mapping.
+        KeyError
+            Raised when a value was not found in the payload.
+        """
+        data = self._ensure_mapping(payload)
+
+        _logger.log(TRACE_LEVEL, f"Decoding payload: {payload} into Statistics Cpu")
+
+        return statistics.Cpu(
+            cores=data["cores"],
+            system_load=data["systemLoad"],
+            lavalink_load=data["lavalinkLoad"],
+        )
+
+    def deserialize_statistics_frame_statistics(
+        self, payload: types.PayloadMappingT, /
+    ) -> statistics_.FrameStatistics:
+        """deserialize Frame Statistics.
+
+        deserializes a [`Statistics`][ongaku.abc.statistics.Statistics] object, from a payload.
+
+        Parameters
+        ----------
+        payload
+            The payload you provide.
+
+        Returns
+        -------
+        statistics_.FrameStatistics
+            The object from the payload.
+
+        Raises
+        ------
+        TypeError
+            Raised when the payload could not be turned into a mapping.
+        KeyError
+            Raised when a value was not found in the payload.
+        """
+        data = self._ensure_mapping(payload)
+
+        _logger.log(
+            TRACE_LEVEL, f"Decoding payload: {payload} into Statistics FrameStatistics"
+        )
+
+        return statistics.FrameStatistics(
+            sent=data["sent"], nulled=data["nulled"], deficit=data["deficit"]
+        )
+
+    # track
+
+    def deserialize_track(self, payload: types.PayloadMappingT, /) -> track_.Track:
+        """deserialize Track.
+
+        deserializes a [`Track`][ongaku.abc.track.Track] object, from a payload.
+
+        Parameters
+        ----------
+        payload
+            The payload you provide.
+
+        Returns
+        -------
+        track_.Track
+            The object from the payload.
+
+        Raises
+        ------
+        TypeError
+            Raised when the payload could not be turned into a mapping.
+        KeyError
+            Raised when a value was not found in the payload.
+        """
+        data = self._ensure_mapping(payload)
+
+        _logger.log(TRACE_LEVEL, f"Decoding payload: {payload} into Track")
+
+        user_data: typing.MutableMapping[str, typing.Any] = (
+            data["userData"] if data.get("userData", None) else {}
+        )
+
+        requestor = user_data.pop("ongaku_requestor", None)
+
+        return track.Track(
+            encoded=data["encoded"],
+            info=self.deserialize_track_info(data["info"]),
+            plugin_info=data["pluginInfo"],
+            user_data=user_data,
+            requestor=hikari.Snowflake(requestor) if requestor else None,
+        )
+
+    def deserialize_track_info(
+        self, payload: types.PayloadMappingT, /
+    ) -> track_.TrackInfo:
+        """deserialize Track Information.
+
+        deserializes a [`TrackInformation`][ongaku.abc.track.TrackInfo] object, from a payload.
+
+        Parameters
+        ----------
+        payload
+            The payload you provide.
+
+        Returns
+        -------
+        track_.TrackInfo
+            The object from the payload.
+
+        Raises
+        ------
+        TypeError
+            Raised when the payload could not be turned into a mapping.
+        KeyError
+            Raised when a value was not found in the payload.
+        """
+        data = self._ensure_mapping(payload)
+
+        _logger.log(TRACE_LEVEL, f"Decoding payload: {payload} into TrackInfo")
+
+        return track.TrackInfo(
+            identifier=data["identifier"],
+            is_seekable=data["isSeekable"],
+            author=data["author"],
+            length=data["length"],
+            is_stream=data["isStream"],
+            position=data["position"],
+            title=data["title"],
+            source_name=data["sourceName"],
+            uri=data.get("uri", None),
+            artwork_url=data.get("artworkUrl", None),
+            isrc=data.get("isrc", None),
+        )
+
+    #####################
+    #                   #
+    #     serialize     #
+    #                   #
+    #####################
+
+    # filters
+
+    def serialize_filters(
+        self, filters: filters_.Filters
+    ) -> typing.Mapping[str, typing.Any]:
+        """Serialize Filters.
+
+        Serializes a [`Filters`][ongaku.abc.filters.Filters] object, into a payload.
+
+        Parameters
+        ----------
+        filters
+            The [`Filters`][ongaku.abc.filters.Filters] object you provide.
+
+        Returns
+        -------
+        typing.Mapping[str, typing.Any]
+            The mapping built from the payload.
+        """
+        equalizers = [self.serialize_filters_equalizer(eq) for eq in filters.equalizer]
+        payload: typing.Mapping[str, typing.Any] = {"volume": filters.volume}
+
+        if equalizers:
+            payload.update({"equalizer": equalizers})
+
+        filter_mappings = {
+            "karaoke": self.serialize_filters_karaoke,
+            "timescale": self.serialize_filters_timescale,
+            "tremolo": self.serialize_filters_tremolo,
+            "vibrato": self.serialize_filters_vibrato,
+            "rotation": self.serialize_filters_rotation,
+            "distortion": self.serialize_filters_distortion,
+        }
+
+        for key, serializer in filter_mappings.items():
+            filter_value = getattr(filters, key)
+            if filter_value:
+                serialized_filter = serializer(filter_value)
+                if serialized_filter:
+                    payload.update({key: serialized_filter})
+
+        if filters.channel_mix and (
+            serialized_filter := self.serialize_filters_channel_mix(filters.channel_mix)
+        ):
+            payload.update({"channelMix": serialized_filter})
+
+        if filters.low_pass and (
+            serialized_filter := self.serialize_filters_low_pass(filters.low_pass)
+        ):
+            payload.update({"lowPass": serialized_filter})
+
+        if filters.plugin_filters:
+            payload.update({"pluginFilters": filters.plugin_filters})
+
+        return payload
+
+    def serialize_filters_equalizer(
+        self, equalizer: filters_.Equalizer, /
+    ) -> typing.Mapping[str, typing.Any]:
+        """Serialize Filters Equalizer.
+
+        Serializes a [`Equalizer`][ongaku.abc.filters.Equalizer] object, into a payload.
+
+        Parameters
+        ----------
+        equalizer
+            The [`Equalizer`][ongaku.abc.filters.Equalizer] object you provide.
+
+        Returns
+        -------
+        typing.Mapping[str, typing.Any]
+            The mapping built from the payload.
+        None
+            No values parsed.
+        """
+        return {"band": equalizer.band.value, "gain": equalizer.gain}
+
+    def serialize_filters_karaoke(
+        self, karaoke: filters_.Karaoke, /
+    ) -> typing.Mapping[str, typing.Any] | None:
+        """Serialize Filters Karaoke.
+
+        Serializes a [`Karaoke`][ongaku.abc.filters.Karaoke] object, into a payload.
+
+        Parameters
+        ----------
+        karaoke
+            The [`Karaoke`][ongaku.abc.filters.Karaoke] object you provide.
+
+        Returns
+        -------
+        typing.Mapping[str, typing.Any]
+            The mapping built from the payload.
+        None
+            No values parsed.
+        """
+        if (
+            karaoke.level is None
+            and karaoke.mono_level is None
+            and karaoke.filter_band is None
+            and karaoke.filter_width is None
+        ):
+            return None
+        return {
+            "level": karaoke.level,
+            "monoLevel": karaoke.mono_level,
+            "filterBand": karaoke.filter_band,
+            "filterWidth": karaoke.filter_width,
+        }
+
+    def serialize_filters_timescale(
+        self, timescale: filters_.Timescale, /
+    ) -> typing.Mapping[str, typing.Any] | None:
+        """Serialize Filters Timescale.
+
+        Serializes a [`Timescale`][ongaku.abc.filters.Timescale] object, into a payload.
+
+        Parameters
+        ----------
+        timescale
+            The [`Timescale`][ongaku.abc.filters.Timescale] object you provide.
+
+        Returns
+        -------
+        typing.Mapping[str, typing.Any]
+            The mapping built from the payload.
+        None
+            No values parsed.
+        """
+        if (
+            timescale.speed is None
+            and timescale.pitch is None
+            and timescale.rate is None
+        ):
+            return None
+        return {
+            "speed": timescale.speed,
+            "pitch": timescale.pitch,
+            "rate": timescale.rate,
+        }
+
+    def serialize_filters_tremolo(
+        self, tremolo: filters_.Tremolo, /
+    ) -> typing.Mapping[str, typing.Any] | None:
+        """Serialize Filters Tremolo.
+
+        Serializes a [`Tremolo`][ongaku.abc.filters.Tremolo] object, into a payload.
+
+        Parameters
+        ----------
+        tremolo
+            The [`Tremolo`][ongaku.abc.filters.Tremolo] object you provide.
+
+        Returns
+        -------
+        typing.Mapping[str, typing.Any]
+            The mapping built from the payload.
+        None
+            No values parsed.
+        """
+        if tremolo.frequency is None and tremolo.depth is None:
+            return None
+        return {"frequency": tremolo.frequency, "depth": tremolo.depth}
+
+    def serialize_filters_vibrato(
+        self, vibrato: filters_.Vibrato, /
+    ) -> typing.Mapping[str, typing.Any] | None:
+        """Serialize Filters Vibrato.
+
+        Serializes a [`Vibrato`][ongaku.abc.filters.Vibrato] object, into a payload.
+
+        Parameters
+        ----------
+        vibrato
+            The [`Vibrato`][ongaku.abc.filters.Vibrato] object you provide.
+
+        Returns
+        -------
+        typing.Mapping[str, typing.Any]
+            The mapping built from the payload.
+        None
+            No values parsed.
+        """
+        if vibrato.frequency is None and vibrato.depth is None:
+            return None
+        return {"frequency": vibrato.frequency, "depth": vibrato.depth}
+
+    def serialize_filters_rotation(
+        self, rotation: filters_.Rotation, /
+    ) -> typing.Mapping[str, typing.Any] | None:
+        """Serialize Filters Rotation.
+
+        Serializes a [`Rotation`][ongaku.abc.filters.Rotation] object, into a payload.
+
+        Parameters
+        ----------
+        rotation
+            The [`Rotation`][ongaku.abc.filters.Rotation] object you provide.
+
+        Returns
+        -------
+        typing.Mapping[str, typing.Any]
+            The mapping built from the payload.
+        None
+            No values parsed.
+        """
+        if rotation.rotation_hz is None:
+            return None
+        return {"rotationHz": rotation.rotation_hz}
+
+    def serialize_filters_distortion(
+        self, distortion: filters_.Distortion, /
+    ) -> typing.Mapping[str, typing.Any] | None:
+        """Serialize Filters Distortion.
+
+        Serializes a [`Distortion`][ongaku.abc.filters.Distortion] object, into a payload.
+
+        Parameters
+        ----------
+        distortion
+            The [`Distortion`][ongaku.abc.filters.Distortion] object you provide.
+
+        Returns
+        -------
+        typing.Mapping[str, typing.Any]
+            The mapping built from the payload.
+        None
+            No values parsed.
+        """
+        if (
+            distortion.sin_offset is None
+            and distortion.sin_scale is None
+            and distortion.cos_offset is None
+            and distortion.cos_scale is None
+            and distortion.tan_offset is None
+            and distortion.tan_scale is None
+            and distortion.offset is None
+            and distortion.scale is None
+        ):
+            return None
+        return {
+            "sinOffset": distortion.sin_offset,
+            "sinScale": distortion.sin_scale,
+            "cosOffset": distortion.cos_offset,
+            "cosScale": distortion.cos_scale,
+            "tanOffset": distortion.tan_offset,
+            "tanScale": distortion.tan_scale,
+            "offset": distortion.offset,
+            "scale": distortion.scale,
+        }
+
+    def serialize_filters_channel_mix(
+        self, channel_mix: filters_.ChannelMix, /
+    ) -> typing.Mapping[str, typing.Any] | None:
+        """Serialize Filters Channel Mix.
+
+        Serializes a [`ChannelMix`][ongaku.abc.filters.ChannelMix] object, into a payload.
+
+        Parameters
+        ----------
+        channel_mix
+            The [`ChannelMix`][ongaku.abc.filters.ChannelMix] object you provide.
+
+        Returns
+        -------
+        typing.Mapping[str, typing.Any]
+            The mapping built from the payload.
+        None
+            No values parsed.
+        """
+        if (
+            channel_mix.left_to_left is None
+            and channel_mix.left_to_right is None
+            and channel_mix.right_to_left is None
+            and channel_mix.right_to_right is None
+        ):
+            return None
+        return {
+            "leftToLeft": channel_mix.left_to_left,
+            "leftToRight": channel_mix.left_to_right,
+            "rightToLeft": channel_mix.right_to_left,
+            "rightToRight": channel_mix.right_to_right,
+        }
+
+    def serialize_filters_low_pass(
+        self, low_pass: filters_.LowPass, /
+    ) -> typing.Mapping[str, typing.Any] | None:
+        """Serialize Filters Low Pass.
+
+        Serializes a [`LowPass`][ongaku.abc.filters.LowPass] object, into a payload.
+
+        Parameters
+        ----------
+        low_pass
+            The [`LowPass`][ongaku.abc.filters.LowPass] object you provide.
+
+        Returns
+        -------
+        typing.Mapping[str, typing.Any]
+            The mapping built from the payload.
+        None
+            No values parsed.
+        """
+        if low_pass.smoothing is None:
+            return None
+        return {"smoothing": low_pass.smoothing}
+
+    # player
+
+    def serialize_player_voice(
+        self, voice: player_.Voice
+    ) -> typing.Mapping[str, typing.Any]:
+        """Serialize Player Voice.
+
+        Serializes a [`Voice`][ongaku.abc.player.Voice] object, into a payload.
+
+        Parameters
+        ----------
+        voice
+            The [`Voice`][ongaku.abc.player.Voice] object you provide.
+
+        Returns
+        -------
+        typing.Mapping[str, typing.Any]
+            The mapping built from the payload.
+        """
+        return {
+            "token": voice.token,
+            "endpoint": voice.endpoint,
+            "sessionId": voice.session_id,
+        }
+
+
+# MIT License
+
+# Copyright (c) 2023-present MPlatypus
+
+# Permission is hereby granted, free of charge, to any person obtaining a copy
+# of this software and associated documentation files (the "Software"), to deal
+# in the Software without restriction, including without limitation the rights
+# to use, copy, modify, merge, publish, distribute, sublicense, and/or sell
+# copies of the Software, and to permit persons to whom the Software is
+# furnished to do so, subject to the following conditions:
+
+# The above copyright notice and this permission notice shall be included in all
+# copies or substantial portions of the Software.
+
+# THE SOFTWARE IS PROVIDED "AS IS", WITHOUT WARRANTY OF ANY KIND, EXPRESS OR
+# IMPLIED, INCLUDING BUT NOT LIMITED TO THE WARRANTIES OF MERCHANTABILITY,
+# FITNESS FOR A PARTICULAR PURPOSE AND NONINFRINGEMENT. IN NO EVENT SHALL THE
+# AUTHORS OR COPYRIGHT HOLDERS BE LIABLE FOR ANY CLAIM, DAMAGES OR OTHER
+# LIABILITY, WHETHER IN AN ACTION OF CONTRACT, TORT OR OTHERWISE, ARISING FROM,
+# OUT OF OR IN CONNECTION WITH THE SOFTWARE OR THE USE OR OTHER DEALINGS IN THE
+# SOFTWARE.