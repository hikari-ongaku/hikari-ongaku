--- conflicted
+++ resolved
@@ -1,333 +1,315 @@
-"""
-Checker.
-
-The extension, that allows you to check if a link is a url, or a video/playlist!
-"""
-
-from __future__ import annotations
-
-import enum
-import typing
-
-import regex
-
-__all__ = (
-    "Sites",
-    "check",
-)
-
-
-class Sites(enum.IntEnum):
-    """Sites.
-
-    All the available sites for lavalink.
-
-    all sites are checked for `http` and `https`, except for twitch and vimeo, which are only `https`.
-
-    !!! warning
-        Some sites are only useable with plugins.
-    """
-
-    YOUTUBE = 1
-    """Youtube.
-    
-    ??? tip "Checked URL's"
-
-        - `youtube.com/watch`
-        - `youtube.com/playlist`
-        - `www.youtube.com/watch`
-        - `www.youtube.com/playlist`
-        - `youtu.be/watch`
-        - `youtu.be/playlist`
-    """
-    YOUTUBE_MUSIC = 2
-    """Youtube Music.
-    
-    ??? tip "Checked URL's"
-
-        - music.youtube.com/watch
-        - music.youtube.com/playlist
-    """
-    BANDCAMP = 3
-    """Bandcamp.
-    
-    ??? tip "Checked URL's"
-
-        - `bandcamp.com/track/`
-        - `bandcamp.com/album/`
-        - `www.bandcamp.com/track/`
-        - `www.bandcamp.com/album/`
-        - `xxxx.bandcamp.com/track/`
-        - `xxxx.bandcamp.com/album/`
-
-        Please note that `xxxx` can be anything.
-    """
-    SOUNDCLOUD = 4
-    """Soundcloud.
-    
-    ??? tip "Checked URL's"
-
-        - `soundcloud.com/user/song`
-        - `www.soundcloud.com/band/`
-        - `m.soundcloud.com/dj/`
-        - `on.soundcloud.com/`
-        - `soundcloud.com/user/song/`
-        - `www.soundcloud.com/band/album/`
-        - `m.soundcloud.com/dj/super-mix/`
-        - `soundcloud.com/user123/likes`
-        - `soundcloud.com/artist/likes`
-        - `www.soundcloud.com/band/likes`
-        - `m.soundcloud.com/dj/likes`
-    """
-    TWITCH = 5
-    """Twitch.
-    
-    ??? tip "Checked URL's"
-
-        - `twitch.tv/`
-        - `www.twitch.tv/`
-        - `go.twitch.tv/`
-        - `m.twitch.tv/`
-    """
-    VIMEO = 6
-    """Vimeo.
-    
-    ??? tip "Checked URL's"
-
-        - `vimeo.com/1234567890`
-    """
-    NICO = 7
-    """Nico.
-    
-    ??? tip "Checked URL's"
-
-        - `nicovideo.jp/watch/`
-        - `www.nicovideo.jp/watch/`
-
-    """
-    SPOTIFY = 8
-    """Spotify.
-    
-    ??? tip "Checked URL's"
-
-        - `www.open.spotify.com/track/`
-        - `www.open.spotify.com/playlist/`
-        - `www.open.spotify.com/album/`
-        - `www.open.spotify.com/user/spotify/playlist/`
-        - `www.open.spotify.com/artist/`
-        - `www.open.spotify.com/us/user/spotify/track/`
-        - `open.spotify.com/track/`
-        - `open.spotify.com/playlist/`
-        - `open.spotify.com/album/`
-        - `open.spotify.com/user/spotify/playlist/`
-        - `open.spotify.com/artist/`
-        - `open.spotify.com/us/user/spotify/track/`
-
-    """
-    APPLE = 9
-    """Apple.
-    
-    ??? tip "Checked URL's"
-
-        - `www.music.apple.com/song/`
-        - `www.music.apple.com/playlist/`
-        - `www.music.apple.com/artist/`
-        - `www.music.apple.com/album/`
-        - `www.music.apple.com/us/album/`
-        - `music.apple.com/song/`
-        - `music.apple.com/playlist/`
-        - `music.apple.com/artist/`
-        - `music.apple.com/album/`
-        - `music.apple.com/us/album/`
-    """
-    DEEZER = 10
-    """Deezer.
-    
-    ??? tip "Checked URL's"
-
-        - `www.deezer.com/track/`
-        - `www.deezer.com/album/`
-        - `www.deezer.com/playlist/`
-        - `www.deezer.com/artist/`
-        - `www.deezer.com/us/track/`
-        - `deezer.com/track/`
-        - `deezer.com/album/`
-        - `deezer.com/playlist/`
-        - `deezer.com/artist/`
-        - `deezer.com/us/track/`
-    """
-    YANDEX = 11
-    """Yandex.
-    
-    ??? tip "Checked URL's"
-
-        - `music.yandex.ru/artist/`
-        - `music.yandex.ru/album/`
-        - `music.yandex.ru/track/`
-        - `music.yandex.com/artist/`
-        - `music.yandex.com/album/`
-        - `music.yandex.com/track/`
-        - `music.yandex.kz/artist/`
-        - `music.yandex.kz/album/`
-        - `music.yandex.kz/track/`
-        - `music.yandex.by/artist/`
-        - `music.yandex.by/album/`
-        - `music.yandex.by/track/`
-    """
-
-    @classmethod
-    def all(cls) -> typing.Sequence[Sites]:
-        """All possible sources."""
-        return (
-            Sites.YOUTUBE,
-            Sites.YOUTUBE_MUSIC,
-            Sites.BANDCAMP,
-            Sites.SOUNDCLOUD,
-            Sites.TWITCH,
-            Sites.VIMEO,
-            Sites.NICO,
-            Sites.SPOTIFY,
-            Sites.APPLE,
-            Sites.DEEZER,
-            Sites.YANDEX,
-        )
-
-    @classmethod
-    def default(cls) -> typing.Sequence[Sites]:
-        """All possible sources without plugins."""
-        return (
-            Sites.YOUTUBE,
-            Sites.YOUTUBE_MUSIC,
-            Sites.BANDCAMP,
-            Sites.SOUNDCLOUD,
-            Sites.TWITCH,
-            Sites.VIMEO,
-            Sites.NICO,
-        )
-
-
-<<<<<<< HEAD
-=======
-
->>>>>>> 5e87cb2b
-def check(query: str) -> Sites | None:
-    """
-    Check a string.
-
-    Allows for the user to check a current string, and see what type it is.
-
-    !!! warning
-        Just because a value got rejected, does not mean it is not a url.
-
-        **only** Lavalink/LavaSrc url regex's are supported.
-
-    Example
-    -------
-    ```py
-    from ongaku.ext import checker
-
-    if checker.check(query):
-        print("This is a video/playlist/album!")
-    else:
-        print("This is a query.")
-    ```
-
-    Example
-    -------
-    ```py
-    from ongaku.ext import checker
-
-    if checker.check(query) == Sites.SPOTIFY:
-        print("This is a spotify link!")
-    else:
-        print("This is not a spotify link.")
-    ```
-
-    Parameters
-    ----------
-    query
-        The query you wish to check.
-    sites
-        The site(s) you wish to check against.
-
-        By default, this will check against all default lavalink sources.
-
-    Returns
-    -------
-    bool
-        If True, then it is a video/playlist, otherwise its just a query.
-    """
-    site_patterns: typing.Mapping[Sites, str | typing.Sequence[str]] = {
-        Sites.YOUTUBE: [
-            r"^(?:http:\/\/|https:\/\/|)(?:www\.|m\.|)youtube\.com\/.*",
-            r"^(?:http:\/\/|https:\/\/|)(?:www\.|)youtu\.be\/.*",
-            r"^(?:http:\/\/|https:\/\/|)(?:www\.|m\.|)youtube\.com\/embed\/.*",
-            r"^(?:http:\/\/|https:\/\/|)(?:www\.|m\.|)youtube\.com\/shorts\/.*",
-            r"^(?:http:\/\/|https:\/\/|)(?:www\.|m\.|)youtube\.com\/live\/.*",
-        ],
-        Sites.YOUTUBE_MUSIC: r"^(?:http:\/\/|https:\/\/|)music\.youtube\.com\/.*",
-        Sites.BANDCAMP: r"^(https?:\/\/(?:[^.]+\.|)bandcamp\.com)\/(track|album)\/([a-zA-Z0-9-_]+)\/?(?:\\?.*|)$",
-        Sites.SOUNDCLOUD: [
-            r"^https?:\/\/soundcloud\.app\.goo\.gl\/([a-zA-Z0-9-_]+)\/?(?:\?.*|)$",
-            r"^https?:\/\/(?:www\.|)(?:m\.|)soundcloud\.com\/([a-zA-Z0-9-_]+)\/([a-zA-Z0-9-_]+)\/?(?:\?.*|)$",
-            r"^https:\/\/on\.soundcloud\.com\/[a-zA-Z0-9-_]+\/?(?:\?.*|)$",
-            r"^https?:\/\/(?:www\.|)(?:m\.|)soundcloud\.com\/([a-zA-Z0-9-_]+)\/([a-zA-Z0-9-_]+)\/s-([a-zA-Z0-9-_]+)(?:\?.*|)$",
-            r"^https?:\/\/(?:www\.|)(?:m\.|)soundcloud\.com\/([a-zA-Z0-9-_]+)\/likes\/?(?:\?.*|)$",
-        ],
-        Sites.TWITCH: r"^https:\/\/(?:www\.|go\.|m\.)?twitch\.tv\/([^/]+)$",
-        Sites.VIMEO: r"^https?:\/\/vimeo\.com\/([0-9]+)(?:\?.*|)$",
-        Sites.NICO: r"^(https?:\/\/)?(?:www\.|)nicovideo\.jp\/watch\/(.{2}[0-9]+)(?:\?.*|)$",
-        Sites.SPOTIFY: r"(https?:\/\/)(www\.)?open\.spotify\.com\/(([a-zA-Z-]+)\/)?(user\/([a-zA-Z0-9-_]+)\/)?(track|album|playlist|artist)\/([a-zA-Z0-9-_]+)",
-        Sites.APPLE: r"(https?:\/\/)?(www\.)?music\.apple\.com\/(([a-zA-Z]{2})\/)?(album|playlist|artist|song)(\/[a-zA-Z\p{L}\d\-]+)?\/([a-zA-Z\d\-.]+)(\?i=(\d+))?",
-        Sites.DEEZER: r"(https?:\/\/)?(www\.)?deezer\.com\/([a-zA-Z]{2}\/)?(track|album|playlist|artist)\/([0-9]+)",
-        Sites.YANDEX: [
-            r"(https?:\/\/)?music\.yandex\.(ru|com|kz|by)\/(artist|album|track)\/([0-9]+)(\/(track)\/([0-9]+))?\/?",
-            r"(https?:\/\/)?music\.yandex\.(ru|com|kz|by)\/users\/([0-9A-Za-z@.-]+)\/playlists\/([0-9]+)\/?",
-        ],
-    }
-
-    for site, pattern in site_patterns.items():
-        if isinstance(pattern, str):
-<<<<<<< HEAD
-            regex_patterns.append(pattern)
-        else:
-            regex_patterns.extend(pattern)
-
-        if any(re.compile(regex).match(query) is not None for regex in regex_patterns):
-            return site
-=======
-            match_found = regex.compile(pattern).match(query)
-
-            if match_found:
-                return site
-
-        else:
-            for p in pattern:
-                match_found = regex.compile(p).match(query)
-
-                if match_found:
-                    return site
->>>>>>> 5e87cb2b
-
-
-# MIT License
-
-# Copyright (c) 2023-present MPlatypus
-
-# Permission is hereby granted, free of charge, to any person obtaining a copy
-# of this software and associated documentation files (the "Software"), to deal
-# in the Software without restriction, including without limitation the rights
-# to use, copy, modify, merge, publish, distribute, sublicense, and/or sell
-# copies of the Software, and to permit persons to whom the Software is
-# furnished to do so, subject to the following conditions:
-
-# The above copyright notice and this permission notice shall be included in all
-# copies or substantial portions of the Software.
-
-# THE SOFTWARE IS PROVIDED "AS IS", WITHOUT WARRANTY OF ANY KIND, EXPRESS OR
-# IMPLIED, INCLUDING BUT NOT LIMITED TO THE WARRANTIES OF MERCHANTABILITY,
-# FITNESS FOR A PARTICULAR PURPOSE AND NONINFRINGEMENT. IN NO EVENT SHALL THE
-# AUTHORS OR COPYRIGHT HOLDERS BE LIABLE FOR ANY CLAIM, DAMAGES OR OTHER
-# LIABILITY, WHETHER IN AN ACTION OF CONTRACT, TORT OR OTHERWISE, ARISING FROM,
-# OUT OF OR IN CONNECTION WITH THE SOFTWARE OR THE USE OR OTHER DEALINGS IN THE
-# SOFTWARE.
+"""
+Checker.
+
+The extension, that allows you to check if a link is a url, or a video/playlist!
+"""
+
+from __future__ import annotations
+
+import enum
+import typing
+
+import regex
+
+__all__ = (
+    "Sites",
+    "check",
+)
+
+
+class Sites(enum.IntEnum):
+    """Sites.
+
+    All the available sites for lavalink.
+
+    all sites are checked for `http` and `https`, except for twitch and vimeo, which are only `https`.
+
+    !!! warning
+        Some sites are only useable with plugins.
+    """
+
+    YOUTUBE = 1
+    """Youtube.
+    
+    ??? tip "Checked URL's"
+
+        - `youtube.com/watch`
+        - `youtube.com/playlist`
+        - `www.youtube.com/watch`
+        - `www.youtube.com/playlist`
+        - `youtu.be/watch`
+        - `youtu.be/playlist`
+    """
+    YOUTUBE_MUSIC = 2
+    """Youtube Music.
+    
+    ??? tip "Checked URL's"
+
+        - music.youtube.com/watch
+        - music.youtube.com/playlist
+    """
+    BANDCAMP = 3
+    """Bandcamp.
+    
+    ??? tip "Checked URL's"
+
+        - `bandcamp.com/track/`
+        - `bandcamp.com/album/`
+        - `www.bandcamp.com/track/`
+        - `www.bandcamp.com/album/`
+        - `xxxx.bandcamp.com/track/`
+        - `xxxx.bandcamp.com/album/`
+
+        Please note that `xxxx` can be anything.
+    """
+    SOUNDCLOUD = 4
+    """Soundcloud.
+    
+    ??? tip "Checked URL's"
+
+        - `soundcloud.com/user/song`
+        - `www.soundcloud.com/band/`
+        - `m.soundcloud.com/dj/`
+        - `on.soundcloud.com/`
+        - `soundcloud.com/user/song/`
+        - `www.soundcloud.com/band/album/`
+        - `m.soundcloud.com/dj/super-mix/`
+        - `soundcloud.com/user123/likes`
+        - `soundcloud.com/artist/likes`
+        - `www.soundcloud.com/band/likes`
+        - `m.soundcloud.com/dj/likes`
+    """
+    TWITCH = 5
+    """Twitch.
+    
+    ??? tip "Checked URL's"
+
+        - `twitch.tv/`
+        - `www.twitch.tv/`
+        - `go.twitch.tv/`
+        - `m.twitch.tv/`
+    """
+    VIMEO = 6
+    """Vimeo.
+    
+    ??? tip "Checked URL's"
+
+        - `vimeo.com/1234567890`
+    """
+    NICO = 7
+    """Nico.
+    
+    ??? tip "Checked URL's"
+
+        - `nicovideo.jp/watch/`
+        - `www.nicovideo.jp/watch/`
+
+    """
+    SPOTIFY = 8
+    """Spotify.
+    
+    ??? tip "Checked URL's"
+
+        - `www.open.spotify.com/track/`
+        - `www.open.spotify.com/playlist/`
+        - `www.open.spotify.com/album/`
+        - `www.open.spotify.com/user/spotify/playlist/`
+        - `www.open.spotify.com/artist/`
+        - `www.open.spotify.com/us/user/spotify/track/`
+        - `open.spotify.com/track/`
+        - `open.spotify.com/playlist/`
+        - `open.spotify.com/album/`
+        - `open.spotify.com/user/spotify/playlist/`
+        - `open.spotify.com/artist/`
+        - `open.spotify.com/us/user/spotify/track/`
+
+    """
+    APPLE = 9
+    """Apple.
+    
+    ??? tip "Checked URL's"
+
+        - `www.music.apple.com/song/`
+        - `www.music.apple.com/playlist/`
+        - `www.music.apple.com/artist/`
+        - `www.music.apple.com/album/`
+        - `www.music.apple.com/us/album/`
+        - `music.apple.com/song/`
+        - `music.apple.com/playlist/`
+        - `music.apple.com/artist/`
+        - `music.apple.com/album/`
+        - `music.apple.com/us/album/`
+    """
+    DEEZER = 10
+    """Deezer.
+    
+    ??? tip "Checked URL's"
+
+        - `www.deezer.com/track/`
+        - `www.deezer.com/album/`
+        - `www.deezer.com/playlist/`
+        - `www.deezer.com/artist/`
+        - `www.deezer.com/us/track/`
+        - `deezer.com/track/`
+        - `deezer.com/album/`
+        - `deezer.com/playlist/`
+        - `deezer.com/artist/`
+        - `deezer.com/us/track/`
+    """
+    YANDEX = 11
+    """Yandex.
+    
+    ??? tip "Checked URL's"
+
+        - `music.yandex.ru/artist/`
+        - `music.yandex.ru/album/`
+        - `music.yandex.ru/track/`
+        - `music.yandex.com/artist/`
+        - `music.yandex.com/album/`
+        - `music.yandex.com/track/`
+        - `music.yandex.kz/artist/`
+        - `music.yandex.kz/album/`
+        - `music.yandex.kz/track/`
+        - `music.yandex.by/artist/`
+        - `music.yandex.by/album/`
+        - `music.yandex.by/track/`
+    """
+
+    @classmethod
+    def all(cls) -> typing.Sequence[Sites]:
+        """All possible sources."""
+        return (
+            Sites.YOUTUBE,
+            Sites.YOUTUBE_MUSIC,
+            Sites.BANDCAMP,
+            Sites.SOUNDCLOUD,
+            Sites.TWITCH,
+            Sites.VIMEO,
+            Sites.NICO,
+            Sites.SPOTIFY,
+            Sites.APPLE,
+            Sites.DEEZER,
+            Sites.YANDEX,
+        )
+
+    @classmethod
+    def default(cls) -> typing.Sequence[Sites]:
+        """All possible sources without plugins."""
+        return (
+            Sites.YOUTUBE,
+            Sites.YOUTUBE_MUSIC,
+            Sites.BANDCAMP,
+            Sites.SOUNDCLOUD,
+            Sites.TWITCH,
+            Sites.VIMEO,
+            Sites.NICO,
+        )
+
+
+def check(query: str) -> Sites | None:
+    """
+    Check a string.
+
+    Allows for the user to check a current string, and see what type it is.
+
+    !!! warning
+        Just because a value got rejected, does not mean it is not a url.
+
+        **only** Lavalink/LavaSrc url regex's are supported.
+
+    Example
+    -------
+    ```py
+    from ongaku.ext import checker
+
+    if checker.check(query):
+        print("This is a video/playlist/album!")
+    else:
+        print("This is a query.")
+    ```
+
+    Example
+    -------
+    ```py
+    from ongaku.ext import checker
+
+    if checker.check(query) == Sites.SPOTIFY:
+        print("This is a spotify link!")
+    else:
+        print("This is not a spotify link.")
+    ```
+
+    Parameters
+    ----------
+    query
+        The query you wish to check.
+    sites
+        The site(s) you wish to check against.
+
+        By default, this will check against all default lavalink sources.
+
+    Returns
+    -------
+    bool
+        If True, then it is a video/playlist, otherwise its just a query.
+    """
+    site_patterns: typing.Mapping[Sites, str | typing.Sequence[str]] = {
+        Sites.YOUTUBE: [
+            r"^(?:http:\/\/|https:\/\/|)(?:www\.|m\.|)youtube\.com\/.*",
+            r"^(?:http:\/\/|https:\/\/|)(?:www\.|)youtu\.be\/.*",
+            r"^(?:http:\/\/|https:\/\/|)(?:www\.|m\.|)youtube\.com\/embed\/.*",
+            r"^(?:http:\/\/|https:\/\/|)(?:www\.|m\.|)youtube\.com\/shorts\/.*",
+            r"^(?:http:\/\/|https:\/\/|)(?:www\.|m\.|)youtube\.com\/live\/.*",
+        ],
+        Sites.YOUTUBE_MUSIC: r"^(?:http:\/\/|https:\/\/|)music\.youtube\.com\/.*",
+        Sites.BANDCAMP: r"^(https?:\/\/(?:[^.]+\.|)bandcamp\.com)\/(track|album)\/([a-zA-Z0-9-_]+)\/?(?:\\?.*|)$",
+        Sites.SOUNDCLOUD: [
+            r"^https?:\/\/soundcloud\.app\.goo\.gl\/([a-zA-Z0-9-_]+)\/?(?:\?.*|)$",
+            r"^https?:\/\/(?:www\.|)(?:m\.|)soundcloud\.com\/([a-zA-Z0-9-_]+)\/([a-zA-Z0-9-_]+)\/?(?:\?.*|)$",
+            r"^https:\/\/on\.soundcloud\.com\/[a-zA-Z0-9-_]+\/?(?:\?.*|)$",
+            r"^https?:\/\/(?:www\.|)(?:m\.|)soundcloud\.com\/([a-zA-Z0-9-_]+)\/([a-zA-Z0-9-_]+)\/s-([a-zA-Z0-9-_]+)(?:\?.*|)$",
+            r"^https?:\/\/(?:www\.|)(?:m\.|)soundcloud\.com\/([a-zA-Z0-9-_]+)\/likes\/?(?:\?.*|)$",
+        ],
+        Sites.TWITCH: r"^https:\/\/(?:www\.|go\.|m\.)?twitch\.tv\/([^/]+)$",
+        Sites.VIMEO: r"^https?:\/\/vimeo\.com\/([0-9]+)(?:\?.*|)$",
+        Sites.NICO: r"^(https?:\/\/)?(?:www\.|)nicovideo\.jp\/watch\/(.{2}[0-9]+)(?:\?.*|)$",
+        Sites.SPOTIFY: r"(https?:\/\/)(www\.)?open\.spotify\.com\/(([a-zA-Z-]+)\/)?(user\/([a-zA-Z0-9-_]+)\/)?(track|album|playlist|artist)\/([a-zA-Z0-9-_]+)",
+        Sites.APPLE: r"(https?:\/\/)?(www\.)?music\.apple\.com\/(([a-zA-Z]{2})\/)?(album|playlist|artist|song)(\/[a-zA-Z\p{L}\d\-]+)?\/([a-zA-Z\d\-.]+)(\?i=(\d+))?",
+        Sites.DEEZER: r"(https?:\/\/)?(www\.)?deezer\.com\/([a-zA-Z]{2}\/)?(track|album|playlist|artist)\/([0-9]+)",
+        Sites.YANDEX: [
+            r"(https?:\/\/)?music\.yandex\.(ru|com|kz|by)\/(artist|album|track)\/([0-9]+)(\/(track)\/([0-9]+))?\/?",
+            r"(https?:\/\/)?music\.yandex\.(ru|com|kz|by)\/users\/([0-9A-Za-z@.-]+)\/playlists\/([0-9]+)\/?",
+        ],
+    }
+
+    for site, pattern in site_patterns.items():
+        if isinstance(pattern, str):
+            regex_patterns.append(pattern)
+        else:
+            regex_patterns.extend(pattern)
+
+        if any(re.compile(regex).match(query) is not None for regex in regex_patterns):
+            return site
+
+
+# MIT License
+
+# Copyright (c) 2023-present MPlatypus
+
+# Permission is hereby granted, free of charge, to any person obtaining a copy
+# of this software and associated documentation files (the "Software"), to deal
+# in the Software without restriction, including without limitation the rights
+# to use, copy, modify, merge, publish, distribute, sublicense, and/or sell
+# copies of the Software, and to permit persons to whom the Software is
+# furnished to do so, subject to the following conditions:
+
+# The above copyright notice and this permission notice shall be included in all
+# copies or substantial portions of the Software.
+
+# THE SOFTWARE IS PROVIDED "AS IS", WITHOUT WARRANTY OF ANY KIND, EXPRESS OR
+# IMPLIED, INCLUDING BUT NOT LIMITED TO THE WARRANTIES OF MERCHANTABILITY,
+# FITNESS FOR A PARTICULAR PURPOSE AND NONINFRINGEMENT. IN NO EVENT SHALL THE
+# AUTHORS OR COPYRIGHT HOLDERS BE LIABLE FOR ANY CLAIM, DAMAGES OR OTHER
+# LIABILITY, WHETHER IN AN ACTION OF CONTRACT, TORT OR OTHERWISE, ARISING FROM,
+# OUT OF OR IN CONNECTION WITH THE SOFTWARE OR THE USE OR OTHER DEALINGS IN THE
+# SOFTWARE.