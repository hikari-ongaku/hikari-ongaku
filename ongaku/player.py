--- conflicted
+++ resolved
@@ -1,1121 +1,1040 @@
-"""
-Player.
-
-The player function, for all player related things.
-"""
-
-from __future__ import annotations
-
-import random
-import typing
-import typing as t
-from asyncio import TimeoutError
-from asyncio import gather
-
-import hikari
-
-from ongaku import errors
-from ongaku import events
-from ongaku.abc import playlist as playlist_
-from ongaku.abc import track as track_
-from ongaku.abc.events import TrackEndReasonType
-from ongaku.events import PlayerUpdateEvent
-from ongaku.events import TrackEndEvent
-from ongaku.impl.player import Voice
-from ongaku.internal.logger import TRACE_LEVEL
-from ongaku.internal.logger import logger
-
-if t.TYPE_CHECKING:
-    from ongaku.abc import player as player_
-    from ongaku.internal.types import RequestorT
-    from ongaku.session import Session
-
-_logger = logger.getChild("player")
-
-__all__ = ("Player",)
-
-
-class Player:
-    """
-    Base player.
-
-    The class that allows the player, to play songs, and more.
-
-    Parameters
-    ----------
-    session
-        The session that the player is attached too.
-    guild
-        The Guild the bot is attached too.
-    """
-
-    def __init__(
-        self,
-        session: Session,
-        guild: hikari.SnowflakeishOr[hikari.Guild],
-    ):
-        self._session = session
-        self._guild_id = hikari.Snowflake(guild)
-        self._channel_id = None
-        self._is_alive = False
-        self._is_paused = True
-        self._voice: player_.Voice | None = None
-        self._state: player_.State | None = None
-        self._queue: typing.MutableSequence[track_.Track] = []
-        self._filters: typing.Mapping[str, typing.Any] = {}
-        self._connected: bool = False
-
-        self._session_id: str | None = None
-
-        self._volume: int = -1
-
-        self._autoplay: bool = True
-
-        self._position: int = 0
-
-        self.app.event_manager.subscribe(TrackEndEvent, self._track_end_event)
-        self.app.event_manager.subscribe(PlayerUpdateEvent, self._player_update_event)
-
-    @property
-    def session(self) -> Session:
-        """The session this player is included in."""
-        return self._session
-
-    @property
-    def app(self) -> hikari.GatewayBotAware:
-        """The session this player is included in."""
-        return self.session.client.app
-
-    @property
-    def guild_id(self) -> hikari.Snowflake:
-        """The `guild id` this player is attached too."""
-        return self._guild_id
-
-    @property
-    def channel_id(self) -> hikari.Snowflake | None:
-        """The `channel id` this player is attached too.
-
-        `None` if not connected to a channel.
-        """
-        return self._channel_id
-
-    @property
-    def is_alive(self) -> bool:
-        """Is alive.
-
-        Whether the player is alive and attached to lavalink.
-        """
-        return self._is_alive
-
-    @property
-    def position(self) -> int:
-        """Position.
-
-        The position of the track in milliseconds.
-        """
-        return self._position
-
-    @property
-    def volume(self) -> int:
-        """The volume of the player.
-
-        If `-1` the player has not been connected to lavalink and updated.
-        """
-        return self._volume
-
-    @property
-    def is_paused(self) -> bool:
-        """Whether the player is currently paused."""
-        return self._is_paused
-
-    @property
-    def autoplay(self) -> bool:
-        """Autoplay.
-
-        Whether or not the next song will play, when this song ends.
-        """
-        return self._autoplay
-
-    @property
-    def connected(self) -> bool:
-        """Connected.
-
-        Whether or not the player is connected to discords gateway.
-        """
-        return self._connected
-
-    @property
-    def queue(self) -> t.Sequence[track_.Track]:
-        """The current queue of tracks."""
-        return self._queue
-
-    @property
-    def voice(self) -> player_.Voice | None:
-        """The player's voice state."""
-        return self._voice
-
-    @property
-    def state(self) -> player_.State | None:
-        """The player's player state."""
-        return self._state
-
-    @property
-    def filters(self) -> typing.Mapping[str, typing.Any]:
-        """Filters for the player."""
-        return self._filters
-
-    async def connect(
-        self,
-        channel: hikari.SnowflakeishOr[hikari.GuildVoiceChannel],
-        *,
-        mute: bool = False,
-        deaf: bool = True,
-    ) -> None:
-        """Connect.
-
-        Connect the current player to a voice channel.
-
-        Example
-        -------
-        ```py
-        await player.connect(channel_id)
-        ```
-
-        Parameters
-        ----------
-        channel
-            The channel (or channel id) that you wish to connect the bot to.
-        mute
-            Whether or not to mute the player.
-        deaf
-            Whether or not to deafen the player.
-
-        Raises
-        ------
-        SessionStartError
-            Raised when the players session has not yet been started.
-        PlayerConnectError
-            Raised when the voice state of the bot cannot be updated, or the voice events required could not be received.
-        RestEmptyError
-            Raised when a return type was requested, yet nothing was received.
-        RestStatusError
-            Raised when nothing was received, but a 4XX/5XX error was reported.
-        RestRequestError
-            Raised when a rest error is returned with a 4XX/5XX error.
-        BuildError
-            Raised when a construction of a ABC class fails.
-        """
-        session = self.session._get_session_id()
-
-        _logger.log(
-            TRACE_LEVEL,
-            f"Attempting connection to voice channel: {hikari.Snowflake(channel)} in guild: {self.guild_id}",
-        )
-
-        self._channel_id = hikari.Snowflake(channel)
-
-        try:
-            await self.app.update_voice_state(
-                self.guild_id, self._channel_id, self_mute=mute, self_deaf=deaf
-            )
-        except Exception as e:
-            raise errors.PlayerConnectError(str(e))
-
-        _logger.log(
-            TRACE_LEVEL,
-            f"waiting for voice events for channel: {self.channel_id} in guild: {self.guild_id}",
-        )
-
-        try:
-            state_event, server_event = await gather(
-                self.app.event_manager.wait_for(
-                    hikari.VoiceStateUpdateEvent,
-                    timeout=5,
-                ),
-                self.app.event_manager.wait_for(
-                    hikari.VoiceServerUpdateEvent,
-                    timeout=5,
-                ),
-            )
-        except TimeoutError:
-            raise errors.PlayerConnectError(
-                f"Could not connect to voice channel {self.channel_id} in {self.guild_id} due to events not being received.",
-            )
-
-        if server_event.raw_endpoint is None:
-            raise errors.PlayerConnectError(
-                f"Endpoint missing for attempted server connection for voice channel {self.channel_id} in {self.guild_id}",
-            )
-
-        _logger.log(
-            TRACE_LEVEL,
-            f"Successfully received events for channel: {self.channel_id} in guild: {self.guild_id}",
-        )
-
-        new_voice = Voice(
-            token=server_event.token,
-            endpoint=server_event.raw_endpoint,
-            session_id=state_event.state.session_id,
-        )
-
-        self._voice = new_voice
-
-        player = await self.session.client.rest.update_player(
-            session,
-            self.guild_id,
-            voice=new_voice,
-            no_replace=False,
-        )
-
-        self._is_alive = True
-
-        _logger.log(
-            TRACE_LEVEL,
-            f"Successfully connected, and sent data to lavalink for channel: {self.channel_id} in guild: {self.guild_id}",
-        )
-
-        self._update(player)
-
-    async def disconnect(self) -> None:
-        """
-        Disconnect.
-
-        Disconnect the player from the discord channel, and stop the currently playing track.
-
-        Example
-        -------
-        ```py
-        await player.disconnect()
-        ```
-
-        Raises
-        ------
-        SessionStartError
-            Raised when the players session has not yet been started.
-        RestEmptyError
-            Raised when a return type was requested, yet nothing was received.
-        RestStatusError
-            Raised when nothing was received, but a 4XX/5XX error was reported.
-        RestRequestError
-            Raised when a rest error is returned with a 4XX/5XX error.
-        BuildError
-            Raised when a construction of a ABC class fails.
-        """
-        session = self.session._get_session_id()
-
-        await self.clear()
-
-        _logger.log(
-            TRACE_LEVEL,
-            f"Attempting to delete player for channel: {self.channel_id} in guild: {self.guild_id}",
-        )
-
-        await self.session.client.rest.delete_player(session, self._guild_id)
-
-        _logger.log(
-            TRACE_LEVEL,
-            f"Successfully deleted player for channel: {self.channel_id} in guild: {self.guild_id}",
-        )
-
-        self._is_alive = False
-
-        _logger.log(
-            TRACE_LEVEL,
-            f"Updating voice state for channel: {self.channel_id} in guild: {self.guild_id}",
-        )
-
-        await self.app.update_voice_state(self.guild_id, None)
-
-        _logger.log(
-            TRACE_LEVEL,
-            f"Successfully updated voice state for channel: {self.channel_id} in guild: {self.guild_id}",
-        )
-
-    async def play(
-        self, track: track_.Track | None = None, requestor: RequestorT | None = None
-    ) -> None:
-        """Play.
-
-        Play a new track, or start the playing of the queue.
-
-        Example
-        -------
-        ```py
-        await player.play(track)
-        ```
-
-        Parameters
-        ----------
-        track
-            The track you wish to play. If none, pulls from the queue.
-        requestor
-            The member who requested the track.
-
-        Raises
-        ------
-        SessionStartError
-            Raised when the players session has not yet been started.
-        PlayerConnectError
-            Raised when the player is not connected to a channel.
-        RestEmptyError
-            Raised when a return type was requested, yet nothing was received.
-        RestStatusError
-            Raised when nothing was received, but a 4XX/5XX error was reported.
-        RestRequestError
-            Raised when a rest error is returned with a 4XX/5XX error.
-        BuildError
-            Raised when a construction of a ABC class fails.
-        """
-        session = self.session._get_session_id()
-
-        if self.channel_id is None:
-            raise errors.PlayerConnectError("Not connected to a channel.")
-
-        if len(self.queue) == 0 and track is None:
-            raise errors.PlayerQueueError("Queue is empty.")
-
-        if track:
-            if requestor:
-                track._set_requestor = hikari.Snowflake(requestor)
-
-            self._queue.insert(0, track)
-
-        player = await self.session.client.rest.update_player(
-            session,
-            self.guild_id,
-            track=self.queue[0],
-            no_replace=False,
-        )
-
-        self._is_paused = False
-
-        self._update(player)
-
-    def add(
-<<<<<<< HEAD
-        self,
-        tracks: t.Sequence[track_.Track] | playlist_.Playlist | track_.Track,
-        requestor: RequestorT | None = None,
-=======
-        self, tracks: t.Sequence[Track] | Track, requestor: RequestorT | None = None
->>>>>>> a491ab81
-    ) -> None:
-        """
-        Add tracks.
-
-        Add tracks to the queue.
-
-        !!! note
-            This will not automatically start playing the songs.
-            please call `.play()` after, with no track, if the player is not already playing.
-
-        Example
-        -------
-        ```py
-        await player.add(tracks)
-        ```
-
-        Parameters
-        ----------
-        tracks
-            The list of tracks or a singular track you wish to add to the queue.
-        requestor
-            The user/member who requested the song.
-        """
-        new_requestor = None
-
-        if requestor:
-            new_requestor = hikari.Snowflake(requestor)
-
-        track_count = 0
-
-        if isinstance(tracks, track_.Track):
-            if new_requestor:
-                tracks._set_requestor = new_requestor
-            self._queue.append(tracks)
-            track_count = 1
-            return
-
-        if isinstance(tracks, playlist_.Playlist):
-            tracks = tracks.tracks
-
-        for track in tracks:
-            if new_requestor:
-                track._set_requestor = new_requestor
-            self._queue.append(track)
-            track_count += 1
-
-        _logger.log(
-            TRACE_LEVEL, f"Successfully added {track_count} track(s) to {self.guild_id}"
-        )
-
-    async def pause(self, value: bool | None = None) -> None:
-        """
-        Pause the player.
-
-        Allows for the user to pause the currently playing track on this player.
-
-        !!! info
-            `True` will force pause the player, `False` will force unpause the player. Leaving it empty, will toggle it from its current state.
-
-        Example
-        -------
-        ```py
-        await player.pause()
-        ```
-
-        Parameters
-        ----------
-        value
-            How you wish to pause the bot.
-
-        Raises
-        ------
-        SessionStartError
-            Raised when the players session has not yet been started.
-        RestEmptyError
-            Raised when a return type was requested, yet nothing was received.
-        RestStatusError
-            Raised when nothing was received, but a 4XX/5XX error was reported.
-        RestRequestError
-            Raised when a rest error is returned with a 4XX/5XX error.
-        BuildError
-            Raised when a construction of a ABC class fails.
-        """
-        session = self.session._get_session_id()
-
-        if value:
-            self._is_paused = value
-        else:
-            self._is_paused = not self.is_paused
-
-        player = await self.session.client.rest.update_player(
-            session, self.guild_id, paused=self.is_paused
-        )
-
-<<<<<<< HEAD
-        _logger.log(
-            TRACE_LEVEL,
-            f"Successfully set paused state to {self.is_paused} in guild {self.guild_id}",
-        )
-
-=======
->>>>>>> a491ab81
-        self._update(player)
-
-    async def stop(self) -> None:
-        """
-        Stop current track.
-
-        Stops the audio, by setting the song to none.
-
-        !!! note
-            This does not touch the current queue, just clears the player of its track.
-
-        Example
-        -------
-        ```py
-        await player.stop()
-        ```
-
-        Raises
-        ------
-        SessionStartError
-            Raised when the players session has not yet been started.
-        RestEmptyError
-            Raised when a return type was requested, yet nothing was received.
-        RestStatusError
-            Raised when nothing was received, but a 4XX/5XX error was reported.
-        RestRequestError
-            Raised when a rest error is returned with a 4XX/5XX error.
-        BuildError
-            Raised when a construction of a ABC class fails.
-        """
-        session = self.session._get_session_id()
-
-        player = await self.session.client.rest.update_player(
-            session,
-            self.guild_id,
-            track=None,
-            no_replace=False,
-        )
-
-        self._is_paused = True
-
-<<<<<<< HEAD
-        _logger.log(TRACE_LEVEL, f"Successfully stopped track in guild {self.guild_id}")
-
-        self._update(player)
-
-=======
-        self._update(player)
-
->>>>>>> a491ab81
-    def shuffle(self) -> None:
-        """Shuffle.
-
-        Shuffle the current queue.
-
-        !!! note
-            This will not touch the first track.
-
-        Raises
-        ------
-        PlayerQueueError
-            Raised when the queue has 2 or less tracks in it.
-        """
-        if len(self.queue) <= 2:
-            raise errors.PlayerQueueError(
-                "Queue must have more than 2 tracks to shuffle."
-            )
-
-        new_queue = list(self.queue)
-
-        first_track = new_queue.pop(0)
-
-        random.shuffle(new_queue)
-
-        new_queue.insert(0, first_track)
-
-        self._queue = new_queue
-
-        _logger.log(
-            TRACE_LEVEL, f"Successfully shuffled queue in guild {self.guild_id}"
-        )
-
-    async def skip(self, amount: int = 1) -> None:
-        """
-        Skip songs.
-
-        skip a selected amount of songs in the queue.
-
-        Example
-        -------
-        ```py
-        await player.skip()
-        ```
-
-        Parameters
-        ----------
-        amount
-            The amount of songs you wish to skip.
-
-        Raises
-        ------
-        SessionStartError
-            Raised when the players session has not yet been started.
-        ValueError
-            Raised when the amount set is 0 or negative.
-        PlayerQueueError
-            Raised when the queue is empty.
-        RestEmptyError
-            Raised when a return type was requested, yet nothing was received.
-        RestStatusError
-            Raised when nothing was received, but a 4XX/5XX error was reported.
-        RestRequestError
-            Raised when a rest error is returned with a 4XX/5XX error.
-        BuildError
-            Raised when a construction of a ABC class fails.
-        """
-        if amount <= 0:
-            raise ValueError(f"Skip amount cannot be 0 or negative. Value: {amount}")
-        if len(self.queue) == 0:
-            raise errors.PlayerQueueError("Queue is empty.")
-
-        removed_tracks = 0
-        for _ in range(amount):
-            if len(self._queue) == 0:
-                break
-            else:
-                self._queue.pop(0)
-                removed_tracks += 1
-
-        _logger.log(
-            TRACE_LEVEL,
-            f"Successfully removed {removed_tracks} track(s) out of {amount} in guild {self.guild_id}",
-        )
-
-<<<<<<< HEAD
-        if len(self.queue) <= 0:
-            player = await self.session.client.rest.update_player(
-                session,
-                self.guild_id,
-                track=None,
-                no_replace=False,
-            )
-
-            self._update(player)
-        else:
-            player = await self.session.client.rest.update_player(
-                session,
-                self.guild_id,
-                track=self.queue[0],
-                no_replace=False,
-            )
-
-            self._update(player)
-
-        _logger.log(TRACE_LEVEL, f"Successfully skipped track in {self.guild_id}")
-
-    def remove(self, value: track_.Track | int) -> None:
-=======
-        try:
-            if len(self.queue) <= 0:
-                await self.stop()
-            else:
-                await self.play(self.queue[0])
-        except errors.RestEmptyException:
-            raise
-        except errors.RestStatusException:
-            raise
-        except errors.RestErrorException:
-            raise
-        except errors.BuildException:
-            raise
-
-    async def remove(self, value: Track | int) -> None:
->>>>>>> a491ab81
-        """
-        Remove track.
-
-        Removes the track, or the track in that position.
-
-        !!! warning
-            This does not stop the track if its in the first position.
-
-        Example
-        -------
-        ```py
-        await player.remove()
-        ```
-
-        Parameters
-        ----------
-        value
-            Remove a selected track. If [Track][ongaku.abc.track.Track], then it will remove the first occurrence of that track. If an integer, it will remove the track at that position.
-
-        Raises
-        ------
-        PlayerQueueError
-            Raised when the removal of a track fails.
-        """
-        if len(self.queue) == 0:
-            raise errors.PlayerQueueError("Queue is empty.")
-
-        try:
-            index = (
-                self._queue.index(value) if isinstance(value, track_.Track) else value
-            )
-        except ValueError:
-            if isinstance(value, track_.Track):
-                raise errors.PlayerQueueError(
-                    f"Failed to remove song: {value.info.title}"
-                )
-            else:
-                raise errors.PlayerQueueError(
-                    f"Failed to remove song in position {value}"
-                )
-
-        try:
-            self._queue.pop(index)
-        except IndexError:
-            if isinstance(value, track_.Track):
-                raise errors.PlayerQueueError(
-                    f"Failed to remove song: {value.info.title}"
-                )
-            else:
-                raise errors.PlayerQueueError(
-                    f"Failed to remove song in position {value}"
-                )
-
-        _logger.log(TRACE_LEVEL, f"Successfully removed track in {self.guild_id}")
-
-    async def clear(self) -> None:
-        """
-        Clear the queue.
-
-        Clear the current queue, and also stop the audio from the player.
-
-        Example
-        -------
-        ```py
-        player.clear()
-        ```
-
-        Raises
-        ------
-        SessionStartError
-            Raised when the players session has not yet been started.
-        RestEmptyError
-            Raised when a return type was requested, yet nothing was received.
-        RestStatusError
-            Raised when nothing was received, but a 4XX/5XX error was reported.
-        RestRequestError
-            Raised when a rest error is returned with a 4XX/5XX error.
-        BuildError
-            Raised when a construction of a ABC class fails.
-        """
-        self._queue.clear()
-
-        session = self.session._get_session_id()
-
-<<<<<<< HEAD
-        player = await self.session.client.rest.update_player(
-            session,
-            self.guild_id,
-            track=None,
-            no_replace=False,
-        )
-
-        self._update(player)
-
-        _logger.log(TRACE_LEVEL, f"Successfully cleared queue in {self.guild_id}")
-
-=======
-        try:
-            player = await self.session.client.rest.update_player(
-                session,
-                self.guild_id,
-                track=None,
-                no_replace=False,
-            )
-        except errors.RestEmptyException:
-            raise
-        except errors.RestStatusException:
-            raise
-        except errors.RestErrorException:
-            raise
-        except errors.BuildException:
-            raise
-
-        self._update(player)
-
->>>>>>> a491ab81
-    def set_autoplay(self, enable: bool | None = None) -> bool:
-        """
-        Set autoplay.
-
-        whether to enable or disable autoplay.
-
-        Example
-        -------
-        ```py
-        await player.set_autoplay()
-        ```
-
-        Parameters
-        ----------
-        enable
-            Whether or not to enable autoplay. If left empty, it will toggle the current status.
-        """
-        if enable:
-            self._autoplay = enable
-            return self._autoplay
-
-        self._autoplay = not self._autoplay
-
-        return self._autoplay
-
-<<<<<<< HEAD
-    async def set_volume(self, volume: int = 100) -> None:
-=======
-    async def set_volume(self, volume: int | None = None) -> None:
->>>>>>> a491ab81
-        """
-        Set the volume.
-
-        The volume you wish to set for the player.
-
-        Example
-        -------
-        ```py
-        await player.set_volume(10)
-        ```
-
-        !!! note
-            If you don't set a value to volume, it will simply become 100 (The default.)
-
-        Parameters
-        ----------
-        volume
-            The volume you wish to set, from 0 to 1000.
-
-        Raises
-        ------
-        SessionStartError
-            Raised when the players session has not yet been started.
-        ValueError
-            Raised when the value is below 0, or above 1000.
-        RestEmptyError
-            Raised when a return type was requested, yet nothing was received.
-        RestStatusError
-            Raised when nothing was received, but a 4XX/5XX error was reported.
-        RestRequestError
-            Raised when a rest error is returned with a 4XX/5XX error.
-        BuildError
-            Raised when a construction of a ABC class fails.
-        """
-        session = self.session._get_session_id()
-
-        if volume:
-            if volume < 0:
-                raise ValueError(f"Volume cannot be below zero. Volume: {volume}")
-            if volume > 1000:
-                raise ValueError(f"Volume cannot be above 1000. Volume: {volume}")
-        
-
-<<<<<<< HEAD
-        player = await self.session.client.rest.update_player(
-            session,
-            self.guild_id,
-            volume=volume,
-            no_replace=False,
-        )
-
-        self._update(player)
-
-        _logger.log(
-            TRACE_LEVEL, f"Successfully set volume to {volume} in {self.guild_id}"
-        )
-=======
-        try:
-            player = await self.session.client.rest.update_player(
-                session,
-                self.guild_id,
-                volume=100 if volume is None else volume,
-                no_replace=False,
-            )
-        except errors.RestEmptyException:
-            raise
-        except errors.RestStatusException:
-            raise
-        except errors.RestErrorException:
-            raise
-        except errors.BuildException:
-            raise
-
-        self._update(player)
->>>>>>> a491ab81
-
-    async def set_position(self, value: int) -> None:
-        """
-        Set the position.
-
-        Change the currently playing track's position.
-
-        Example
-        -------
-        ```py
-        await player.set_position(10000)
-        ```
-
-        Parameters
-        ----------
-        value
-            The value, of the position, in milliseconds.
-
-        Raises
-        ------
-        SessionStartError
-            Raised when the players session has not yet been started.
-        ValueError
-            Raised when the position given is negative, or the current tracks length is greater than the length given.
-        PlayerQueueError
-            Raised when the queue is empty.
-        RestEmptyError
-            Raised when a return type was requested, yet nothing was received.
-        RestStatusError
-            Raised when nothing was received, but a 4XX/5XX error was reported.
-        RestRequestError
-            Raised when a rest error is returned with a 4XX/5XX error.
-        BuildError
-            Raised when a construction of a ABC class fails.
-        """
-        session = self.session._get_session_id()
-
-        if value <= 0:
-            raise ValueError("Negative value is not allowed.")
-
-        if len(self.queue) <= 0:
-            raise errors.PlayerQueueError("Queue is empty.")
-
-        if self.queue[0].info.length < value:
-            raise ValueError(
-                "A value greater than the current tracks length is not allowed."
-            )
-
-<<<<<<< HEAD
-        player = await self.session.client.rest.update_player(
-            session,
-            self.guild_id,
-            position=value,
-            no_replace=False,
-        )
-=======
-        self._update(player)
->>>>>>> a491ab81
-
-        self._update(player)
-
-        _logger.log(
-            TRACE_LEVEL,
-            f"Successfully set position ({value}) to track in {self.guild_id}",
-        )
-
-    async def transfer(self, session: Session) -> Player:
-        """Transfer.
-
-        Transfer this player to another session.
-
-        !!! warning
-            This will kill the current player, and return a new player.
-
-        Parameters
-        ----------
-        session
-            The session you wish to add the new player to.
-
-        Returns
-        -------
-        Player
-            The new player.
-        """
-        _logger.log(
-            TRACE_LEVEL,
-            f"Attempting to transfer player in {self.guild_id} from session ({self.session.name}) to session ({session.name})",
-        )
-
-        new_player = Player(session, self.guild_id)
-
-        new_player.add(self.queue)
-
-        if self.connected and self.channel_id:
-            await self.disconnect()
-
-            await new_player.connect(self.channel_id)
-            if self.is_paused is False:
-                await new_player.play()
-                await new_player.set_position(self.position)
-
-        _logger.log(
-            TRACE_LEVEL,
-            f"Successfully transferred player in {self.guild_id} from session ({self.session.name}) to session ({session.name})",
-        )
-
-        return new_player
-
-<<<<<<< HEAD
-    def _update(self, player: player_.Player) -> None:
-=======
-    def _update(self, player: ABCPlayer) -> None:
->>>>>>> a491ab81
-        _logger.log(
-            TRACE_LEVEL,
-            f"Updating player for channel: {self.channel_id} in guild: {self.guild_id}",
-        )
-
-        self._volume = player.volume
-        self._is_paused = player.is_paused
-        self._state = player.state
-        self._voice = player.voice
-        self._filters = player.filters
-
-    async def _track_end_event(self, event: TrackEndEvent) -> None:
-        self.session._get_session_id()
-
-        if not self.autoplay:
-            return
-
-        if (
-            event.reason != TrackEndReasonType.FINISHED
-            and event.reason != TrackEndReasonType.LOADFAILED
-        ):
-            return
-
-        _logger.log(
-            TRACE_LEVEL,
-            f"Auto-playing track for channel: {self.channel_id} in guild: {self.guild_id}",
-        )
-
-        if event.guild_id != self.guild_id:
-            return
-        _logger.log(
-            TRACE_LEVEL,
-            f"Removing current track from queue for channel: {self.channel_id} in guild: {self.guild_id}",
-        )
-
-        if len(self.queue) == 0:
-            return
-
-        if len(self.queue) == 1:
-            new_event = events.QueueEmptyEvent.from_session(
-                self.session, self.guild_id, self.queue[0]
-            )
-
-            self.remove(0)
-
-            await self.app.event_manager.dispatch(new_event)
-
-            return
-
-        self.remove(0)
-
-        _logger.log(
-            TRACE_LEVEL,
-            f"Auto-playing next track for channel: {self.channel_id} in guild: {self.guild_id}. Track title: {self.queue[0].info.title}",
-        )
-
-        await self.play()
-
-        await self.app.event_manager.dispatch(
-            events.QueueNextEvent.from_session(
-                self.session, self.guild_id, self._queue[0], event.track
-            )
-        )
-
-        _logger.log(
-            TRACE_LEVEL,
-            f"Auto-playing successfully completed for channel: {self.channel_id} in guild: {self.guild_id}",
-        )
-
-    async def _player_update_event(self, event: PlayerUpdateEvent) -> None:
-        if event.guild_id != self.guild_id:
-            return
-
-        _logger.log(
-            TRACE_LEVEL,
-            f"Updating player state in {self.guild_id}",
-        )
-
-        if not event.state.connected and self.connected:
-            await self.stop()
-
-        _logger.log(
-            TRACE_LEVEL,
-            f"Successfully updated player state in {self.guild_id}",
-        )
-
-        self._state = event.state
-
-
-# MIT License
-
-# Copyright (c) 2023-present MPlatypus
-
-# Permission is hereby granted, free of charge, to any person obtaining a copy
-# of this software and associated documentation files (the "Software"), to deal
-# in the Software without restriction, including without limitation the rights
-# to use, copy, modify, merge, publish, distribute, sublicense, and/or sell
-# copies of the Software, and to permit persons to whom the Software is
-# furnished to do so, subject to the following conditions:
-
-# The above copyright notice and this permission notice shall be included in all
-# copies or substantial portions of the Software.
-
-# THE SOFTWARE IS PROVIDED "AS IS", WITHOUT WARRANTY OF ANY KIND, EXPRESS OR
-# IMPLIED, INCLUDING BUT NOT LIMITED TO THE WARRANTIES OF MERCHANTABILITY,
-# FITNESS FOR A PARTICULAR PURPOSE AND NONINFRINGEMENT. IN NO EVENT SHALL THE
-# AUTHORS OR COPYRIGHT HOLDERS BE LIABLE FOR ANY CLAIM, DAMAGES OR OTHER
-# LIABILITY, WHETHER IN AN ACTION OF CONTRACT, TORT OR OTHERWISE, ARISING FROM,
-# OUT OF OR IN CONNECTION WITH THE SOFTWARE OR THE USE OR OTHER DEALINGS IN THE
-# SOFTWARE.
+"""
+Player.
+
+The player function, for all player related things.
+"""
+
+from __future__ import annotations
+
+import random
+import typing
+import typing as t
+from asyncio import TimeoutError
+from asyncio import gather
+
+import hikari
+
+from ongaku import errors
+from ongaku import events
+from ongaku.abc import playlist as playlist_
+from ongaku.abc import track as track_
+from ongaku.abc.events import TrackEndReasonType
+from ongaku.events import PlayerUpdateEvent
+from ongaku.events import TrackEndEvent
+from ongaku.impl.player import Voice
+from ongaku.internal.logger import TRACE_LEVEL
+from ongaku.internal.logger import logger
+
+if t.TYPE_CHECKING:
+    from ongaku.abc import player as player_
+    from ongaku.internal.types import RequestorT
+    from ongaku.session import Session
+
+_logger = logger.getChild("player")
+
+__all__ = ("Player",)
+
+
+class Player:
+    """
+    Base player.
+
+    The class that allows the player, to play songs, and more.
+
+    Parameters
+    ----------
+    session
+        The session that the player is attached too.
+    guild
+        The Guild the bot is attached too.
+    """
+
+    def __init__(
+        self,
+        session: Session,
+        guild: hikari.SnowflakeishOr[hikari.Guild],
+    ):
+        self._session = session
+        self._guild_id = hikari.Snowflake(guild)
+        self._channel_id = None
+        self._is_alive = False
+        self._is_paused = True
+        self._voice: player_.Voice | None = None
+        self._state: player_.State | None = None
+        self._queue: typing.MutableSequence[track_.Track] = []
+        self._filters: typing.Mapping[str, typing.Any] = {}
+        self._connected: bool = False
+
+        self._session_id: str | None = None
+
+        self._volume: int = -1
+
+        self._autoplay: bool = True
+
+        self._position: int = 0
+
+        self.app.event_manager.subscribe(TrackEndEvent, self._track_end_event)
+        self.app.event_manager.subscribe(PlayerUpdateEvent, self._player_update_event)
+
+    @property
+    def session(self) -> Session:
+        """The session this player is included in."""
+        return self._session
+
+    @property
+    def app(self) -> hikari.GatewayBotAware:
+        """The session this player is included in."""
+        return self.session.client.app
+
+    @property
+    def guild_id(self) -> hikari.Snowflake:
+        """The `guild id` this player is attached too."""
+        return self._guild_id
+
+    @property
+    def channel_id(self) -> hikari.Snowflake | None:
+        """The `channel id` this player is attached too.
+
+        `None` if not connected to a channel.
+        """
+        return self._channel_id
+
+    @property
+    def is_alive(self) -> bool:
+        """Is alive.
+
+        Whether the player is alive and attached to lavalink.
+        """
+        return self._is_alive
+
+    @property
+    def position(self) -> int:
+        """Position.
+
+        The position of the track in milliseconds.
+        """
+        return self._position
+
+    @property
+    def volume(self) -> int:
+        """The volume of the player.
+
+        If `-1` the player has not been connected to lavalink and updated.
+        """
+        return self._volume
+
+    @property
+    def is_paused(self) -> bool:
+        """Whether the player is currently paused."""
+        return self._is_paused
+
+    @property
+    def autoplay(self) -> bool:
+        """Autoplay.
+
+        Whether or not the next song will play, when this song ends.
+        """
+        return self._autoplay
+
+    @property
+    def connected(self) -> bool:
+        """Connected.
+
+        Whether or not the player is connected to discords gateway.
+        """
+        return self._connected
+
+    @property
+    def queue(self) -> t.Sequence[track_.Track]:
+        """The current queue of tracks."""
+        return self._queue
+
+    @property
+    def voice(self) -> player_.Voice | None:
+        """The player's voice state."""
+        return self._voice
+
+    @property
+    def state(self) -> player_.State | None:
+        """The player's player state."""
+        return self._state
+
+    @property
+    def filters(self) -> typing.Mapping[str, typing.Any]:
+        """Filters for the player."""
+        return self._filters
+
+    async def connect(
+        self,
+        channel: hikari.SnowflakeishOr[hikari.GuildVoiceChannel],
+        *,
+        mute: bool = False,
+        deaf: bool = True,
+    ) -> None:
+        """Connect.
+
+        Connect the current player to a voice channel.
+
+        Example
+        -------
+        ```py
+        await player.connect(channel_id)
+        ```
+
+        Parameters
+        ----------
+        channel
+            The channel (or channel id) that you wish to connect the bot to.
+        mute
+            Whether or not to mute the player.
+        deaf
+            Whether or not to deafen the player.
+
+        Raises
+        ------
+        SessionStartError
+            Raised when the players session has not yet been started.
+        PlayerConnectError
+            Raised when the voice state of the bot cannot be updated, or the voice events required could not be received.
+        RestEmptyError
+            Raised when a return type was requested, yet nothing was received.
+        RestStatusError
+            Raised when nothing was received, but a 4XX/5XX error was reported.
+        RestRequestError
+            Raised when a rest error is returned with a 4XX/5XX error.
+        BuildError
+            Raised when a construction of a ABC class fails.
+        """
+        session = self.session._get_session_id()
+
+        _logger.log(
+            TRACE_LEVEL,
+            f"Attempting connection to voice channel: {hikari.Snowflake(channel)} in guild: {self.guild_id}",
+        )
+
+        self._channel_id = hikari.Snowflake(channel)
+
+        try:
+            await self.app.update_voice_state(
+                self.guild_id, self._channel_id, self_mute=mute, self_deaf=deaf
+            )
+        except Exception as e:
+            raise errors.PlayerConnectError(str(e))
+
+        _logger.log(
+            TRACE_LEVEL,
+            f"waiting for voice events for channel: {self.channel_id} in guild: {self.guild_id}",
+        )
+
+        try:
+            state_event, server_event = await gather(
+                self.app.event_manager.wait_for(
+                    hikari.VoiceStateUpdateEvent,
+                    timeout=5,
+                ),
+                self.app.event_manager.wait_for(
+                    hikari.VoiceServerUpdateEvent,
+                    timeout=5,
+                ),
+            )
+        except TimeoutError:
+            raise errors.PlayerConnectError(
+                f"Could not connect to voice channel {self.channel_id} in {self.guild_id} due to events not being received.",
+            )
+
+        if server_event.raw_endpoint is None:
+            raise errors.PlayerConnectError(
+                f"Endpoint missing for attempted server connection for voice channel {self.channel_id} in {self.guild_id}",
+            )
+
+        _logger.log(
+            TRACE_LEVEL,
+            f"Successfully received events for channel: {self.channel_id} in guild: {self.guild_id}",
+        )
+
+        new_voice = Voice(
+            token=server_event.token,
+            endpoint=server_event.raw_endpoint,
+            session_id=state_event.state.session_id,
+        )
+
+        self._voice = new_voice
+
+        player = await self.session.client.rest.update_player(
+            session,
+            self.guild_id,
+            voice=new_voice,
+            no_replace=False,
+        )
+
+        self._is_alive = True
+
+        _logger.log(
+            TRACE_LEVEL,
+            f"Successfully connected, and sent data to lavalink for channel: {self.channel_id} in guild: {self.guild_id}",
+        )
+
+        self._update(player)
+
+    async def disconnect(self) -> None:
+        """
+        Disconnect.
+
+        Disconnect the player from the discord channel, and stop the currently playing track.
+
+        Example
+        -------
+        ```py
+        await player.disconnect()
+        ```
+
+        Raises
+        ------
+        SessionStartError
+            Raised when the players session has not yet been started.
+        RestEmptyError
+            Raised when a return type was requested, yet nothing was received.
+        RestStatusError
+            Raised when nothing was received, but a 4XX/5XX error was reported.
+        RestRequestError
+            Raised when a rest error is returned with a 4XX/5XX error.
+        BuildError
+            Raised when a construction of a ABC class fails.
+        """
+        session = self.session._get_session_id()
+
+        await self.clear()
+
+        _logger.log(
+            TRACE_LEVEL,
+            f"Attempting to delete player for channel: {self.channel_id} in guild: {self.guild_id}",
+        )
+
+        await self.session.client.rest.delete_player(session, self._guild_id)
+
+        _logger.log(
+            TRACE_LEVEL,
+            f"Successfully deleted player for channel: {self.channel_id} in guild: {self.guild_id}",
+        )
+
+        self._is_alive = False
+
+        _logger.log(
+            TRACE_LEVEL,
+            f"Updating voice state for channel: {self.channel_id} in guild: {self.guild_id}",
+        )
+
+        await self.app.update_voice_state(self.guild_id, None)
+
+        _logger.log(
+            TRACE_LEVEL,
+            f"Successfully updated voice state for channel: {self.channel_id} in guild: {self.guild_id}",
+        )
+
+    async def play(
+        self, track: track_.Track | None = None, requestor: RequestorT | None = None
+    ) -> None:
+        """Play.
+
+        Play a new track, or start the playing of the queue.
+
+        Example
+        -------
+        ```py
+        await player.play(track)
+        ```
+
+        Parameters
+        ----------
+        track
+            The track you wish to play. If none, pulls from the queue.
+        requestor
+            The member who requested the track.
+
+        Raises
+        ------
+        SessionStartError
+            Raised when the players session has not yet been started.
+        PlayerConnectError
+            Raised when the player is not connected to a channel.
+        RestEmptyError
+            Raised when a return type was requested, yet nothing was received.
+        RestStatusError
+            Raised when nothing was received, but a 4XX/5XX error was reported.
+        RestRequestError
+            Raised when a rest error is returned with a 4XX/5XX error.
+        BuildError
+            Raised when a construction of a ABC class fails.
+        """
+        session = self.session._get_session_id()
+
+        if self.channel_id is None:
+            raise errors.PlayerConnectError("Not connected to a channel.")
+
+        if len(self.queue) == 0 and track is None:
+            raise errors.PlayerQueueError("Queue is empty.")
+
+        if track:
+            if requestor:
+                track._set_requestor = hikari.Snowflake(requestor)
+
+            self._queue.insert(0, track)
+
+        player = await self.session.client.rest.update_player(
+            session,
+            self.guild_id,
+            track=self.queue[0],
+            no_replace=False,
+        )
+
+        self._is_paused = False
+
+        self._update(player)
+
+    def add(
+        self,
+        tracks: t.Sequence[track_.Track] | playlist_.Playlist | track_.Track,
+        requestor: RequestorT | None = None,
+    ) -> None:
+        """
+        Add tracks.
+
+        Add tracks to the queue.
+
+        !!! note
+            This will not automatically start playing the songs.
+            please call `.play()` after, with no track, if the player is not already playing.
+
+        Example
+        -------
+        ```py
+        await player.add(tracks)
+        ```
+
+        Parameters
+        ----------
+        tracks
+            The list of tracks or a singular track you wish to add to the queue.
+        requestor
+            The user/member who requested the song.
+        """
+        new_requestor = None
+
+        if requestor:
+            new_requestor = hikari.Snowflake(requestor)
+
+        track_count = 0
+
+        if isinstance(tracks, track_.Track):
+            if new_requestor:
+                tracks._set_requestor = new_requestor
+            self._queue.append(tracks)
+            track_count = 1
+            return
+
+        if isinstance(tracks, playlist_.Playlist):
+            tracks = tracks.tracks
+
+        for track in tracks:
+            if new_requestor:
+                track._set_requestor = new_requestor
+            self._queue.append(track)
+            track_count += 1
+
+        _logger.log(
+            TRACE_LEVEL, f"Successfully added {track_count} track(s) to {self.guild_id}"
+        )
+
+    async def pause(self, value: bool | None = None) -> None:
+        """
+        Pause the player.
+
+        Allows for the user to pause the currently playing track on this player.
+
+        !!! info
+            `True` will force pause the player, `False` will force unpause the player. Leaving it empty, will toggle it from its current state.
+
+        Example
+        -------
+        ```py
+        await player.pause()
+        ```
+
+        Parameters
+        ----------
+        value
+            How you wish to pause the bot.
+
+        Raises
+        ------
+        SessionStartError
+            Raised when the players session has not yet been started.
+        RestEmptyError
+            Raised when a return type was requested, yet nothing was received.
+        RestStatusError
+            Raised when nothing was received, but a 4XX/5XX error was reported.
+        RestRequestError
+            Raised when a rest error is returned with a 4XX/5XX error.
+        BuildError
+            Raised when a construction of a ABC class fails.
+        """
+        session = self.session._get_session_id()
+
+        if value:
+            self._is_paused = value
+        else:
+            self._is_paused = not self.is_paused
+
+        player = await self.session.client.rest.update_player(
+            session, self.guild_id, paused=self.is_paused
+        )
+
+        _logger.log(
+            TRACE_LEVEL,
+            f"Successfully set paused state to {self.is_paused} in guild {self.guild_id}",
+        )
+
+        self._update(player)
+
+    async def stop(self) -> None:
+        """
+        Stop current track.
+
+        Stops the audio, by setting the song to none.
+
+        !!! note
+            This does not touch the current queue, just clears the player of its track.
+
+        Example
+        -------
+        ```py
+        await player.stop()
+        ```
+
+        Raises
+        ------
+        SessionStartError
+            Raised when the players session has not yet been started.
+        RestEmptyError
+            Raised when a return type was requested, yet nothing was received.
+        RestStatusError
+            Raised when nothing was received, but a 4XX/5XX error was reported.
+        RestRequestError
+            Raised when a rest error is returned with a 4XX/5XX error.
+        BuildError
+            Raised when a construction of a ABC class fails.
+        """
+        session = self.session._get_session_id()
+
+        player = await self.session.client.rest.update_player(
+            session,
+            self.guild_id,
+            track=None,
+            no_replace=False,
+        )
+
+        self._is_paused = True
+
+        _logger.log(TRACE_LEVEL, f"Successfully stopped track in guild {self.guild_id}")
+
+        self._update(player)
+
+    def shuffle(self) -> None:
+        """Shuffle.
+
+        Shuffle the current queue.
+
+        !!! note
+            This will not touch the first track.
+
+        Raises
+        ------
+        PlayerQueueError
+            Raised when the queue has 2 or less tracks in it.
+        """
+        if len(self.queue) <= 2:
+            raise errors.PlayerQueueError(
+                "Queue must have more than 2 tracks to shuffle."
+            )
+
+        new_queue = list(self.queue)
+
+        first_track = new_queue.pop(0)
+
+        random.shuffle(new_queue)
+
+        new_queue.insert(0, first_track)
+
+        self._queue = new_queue
+
+        _logger.log(
+            TRACE_LEVEL, f"Successfully shuffled queue in guild {self.guild_id}"
+        )
+
+    async def skip(self, amount: int = 1) -> None:
+        """
+        Skip songs.
+
+        skip a selected amount of songs in the queue.
+
+        Example
+        -------
+        ```py
+        await player.skip()
+        ```
+
+        Parameters
+        ----------
+        amount
+            The amount of songs you wish to skip.
+
+        Raises
+        ------
+        SessionStartError
+            Raised when the players session has not yet been started.
+        ValueError
+            Raised when the amount set is 0 or negative.
+        PlayerQueueError
+            Raised when the queue is empty.
+        RestEmptyError
+            Raised when a return type was requested, yet nothing was received.
+        RestStatusError
+            Raised when nothing was received, but a 4XX/5XX error was reported.
+        RestRequestError
+            Raised when a rest error is returned with a 4XX/5XX error.
+        BuildError
+            Raised when a construction of a ABC class fails.
+        """
+        if amount <= 0:
+            raise ValueError(f"Skip amount cannot be 0 or negative. Value: {amount}")
+        if len(self.queue) == 0:
+            raise errors.PlayerQueueError("Queue is empty.")
+
+        removed_tracks = 0
+        for _ in range(amount):
+            if len(self._queue) == 0:
+                break
+            else:
+                self._queue.pop(0)
+                removed_tracks += 1
+
+        _logger.log(
+            TRACE_LEVEL,
+            f"Successfully removed {removed_tracks} track(s) out of {amount} in guild {self.guild_id}",
+        )
+
+        session = self.session._get_session_id()
+
+        if len(self.queue) <= 0:
+            player = await self.session.client.rest.update_player(
+                session,
+                self.guild_id,
+                track=None,
+                no_replace=False,
+            )
+
+            self._update(player)
+        else:
+            player = await self.session.client.rest.update_player(
+                session,
+                self.guild_id,
+                track=self.queue[0],
+                no_replace=False,
+            )
+
+            self._update(player)
+
+        _logger.log(TRACE_LEVEL, f"Successfully skipped track in {self.guild_id}")
+
+    def remove(self, value: track_.Track | int) -> None:
+        """
+        Remove track.
+
+        Removes the track, or the track in that position.
+
+        !!! warning
+            This does not stop the track if its in the first position.
+
+        Example
+        -------
+        ```py
+        await player.remove()
+        ```
+
+        Parameters
+        ----------
+        value
+            Remove a selected track. If [Track][ongaku.abc.track.Track], then it will remove the first occurrence of that track. If an integer, it will remove the track at that position.
+
+        Raises
+        ------
+        PlayerQueueError
+            Raised when the removal of a track fails.
+        """
+        if len(self.queue) == 0:
+            raise errors.PlayerQueueError("Queue is empty.")
+
+        try:
+            index = (
+                self._queue.index(value) if isinstance(value, track_.Track) else value
+            )
+        except ValueError:
+            if isinstance(value, track_.Track):
+                raise errors.PlayerQueueError(
+                    f"Failed to remove song: {value.info.title}"
+                )
+            else:
+                raise errors.PlayerQueueError(
+                    f"Failed to remove song in position {value}"
+                )
+
+        try:
+            self._queue.pop(index)
+        except IndexError:
+            if isinstance(value, track_.Track):
+                raise errors.PlayerQueueError(
+                    f"Failed to remove song: {value.info.title}"
+                )
+            else:
+                raise errors.PlayerQueueError(
+                    f"Failed to remove song in position {value}"
+                )
+
+        _logger.log(TRACE_LEVEL, f"Successfully removed track in {self.guild_id}")
+
+    async def clear(self) -> None:
+        """
+        Clear the queue.
+
+        Clear the current queue, and also stop the audio from the player.
+
+        Example
+        -------
+        ```py
+        player.clear()
+        ```
+
+        Raises
+        ------
+        SessionStartError
+            Raised when the players session has not yet been started.
+        RestEmptyError
+            Raised when a return type was requested, yet nothing was received.
+        RestStatusError
+            Raised when nothing was received, but a 4XX/5XX error was reported.
+        RestRequestError
+            Raised when a rest error is returned with a 4XX/5XX error.
+        BuildError
+            Raised when a construction of a ABC class fails.
+        """
+        self._queue.clear()
+
+        session = self.session._get_session_id()
+
+        player = await self.session.client.rest.update_player(
+            session,
+            self.guild_id,
+            track=None,
+            no_replace=False,
+        )
+
+        self._update(player)
+
+        _logger.log(TRACE_LEVEL, f"Successfully cleared queue in {self.guild_id}")
+
+    def set_autoplay(self, enable: bool | None = None) -> bool:
+        """
+        Set autoplay.
+
+        whether to enable or disable autoplay.
+
+        Example
+        -------
+        ```py
+        await player.set_autoplay()
+        ```
+
+        Parameters
+        ----------
+        enable
+            Whether or not to enable autoplay. If left empty, it will toggle the current status.
+        """
+        if enable:
+            self._autoplay = enable
+            return self._autoplay
+
+        self._autoplay = not self._autoplay
+
+        return self._autoplay
+
+    async def set_volume(self, volume: int = 100) -> None:
+        """
+        Set the volume.
+
+        The volume you wish to set for the player.
+
+        Example
+        -------
+        ```py
+        await player.set_volume(10)
+        ```
+
+        !!! note
+            If you don't set a value to volume, it will simply become 100 (The default.)
+
+        Parameters
+        ----------
+        volume
+            The volume you wish to set, from 0 to 1000.
+
+        Raises
+        ------
+        SessionStartError
+            Raised when the players session has not yet been started.
+        ValueError
+            Raised when the value is below 0, or above 1000.
+        RestEmptyError
+            Raised when a return type was requested, yet nothing was received.
+        RestStatusError
+            Raised when nothing was received, but a 4XX/5XX error was reported.
+        RestRequestError
+            Raised when a rest error is returned with a 4XX/5XX error.
+        BuildError
+            Raised when a construction of a ABC class fails.
+        """
+        session = self.session._get_session_id()
+
+        if volume:
+            if volume < 0:
+                raise ValueError(f"Volume cannot be below zero. Volume: {volume}")
+            if volume > 1000:
+                raise ValueError(f"Volume cannot be above 1000. Volume: {volume}")
+        
+
+        player = await self.session.client.rest.update_player(
+            session,
+            self.guild_id,
+            volume=volume,
+            no_replace=False,
+        )
+
+        self._update(player)
+
+        _logger.log(
+            TRACE_LEVEL, f"Successfully set volume to {volume} in {self.guild_id}"
+        )
+
+    async def set_position(self, value: int) -> None:
+        """
+        Set the position.
+
+        Change the currently playing track's position.
+
+        Example
+        -------
+        ```py
+        await player.set_position(10000)
+        ```
+
+        Parameters
+        ----------
+        value
+            The value, of the position, in milliseconds.
+
+        Raises
+        ------
+        SessionStartError
+            Raised when the players session has not yet been started.
+        ValueError
+            Raised when the position given is negative, or the current tracks length is greater than the length given.
+        PlayerQueueError
+            Raised when the queue is empty.
+        RestEmptyError
+            Raised when a return type was requested, yet nothing was received.
+        RestStatusError
+            Raised when nothing was received, but a 4XX/5XX error was reported.
+        RestRequestError
+            Raised when a rest error is returned with a 4XX/5XX error.
+        BuildError
+            Raised when a construction of a ABC class fails.
+        """
+        session = self.session._get_session_id()
+
+        if value <= 0:
+            raise ValueError("Negative value is not allowed.")
+
+        if len(self.queue) <= 0:
+            raise errors.PlayerQueueError("Queue is empty.")
+
+        if self.queue[0].info.length < value:
+            raise ValueError(
+                "A value greater than the current tracks length is not allowed."
+            )
+
+        player = await self.session.client.rest.update_player(
+            session,
+            self.guild_id,
+            position=value,
+            no_replace=False,
+        )
+
+        self._update(player)
+
+        _logger.log(
+            TRACE_LEVEL,
+            f"Successfully set position ({value}) to track in {self.guild_id}",
+        )
+
+    async def transfer(self, session: Session) -> Player:
+        """Transfer.
+
+        Transfer this player to another session.
+
+        !!! warning
+            This will kill the current player, and return a new player.
+
+        Parameters
+        ----------
+        session
+            The session you wish to add the new player to.
+
+        Returns
+        -------
+        Player
+            The new player.
+        """
+        _logger.log(
+            TRACE_LEVEL,
+            f"Attempting to transfer player in {self.guild_id} from session ({self.session.name}) to session ({session.name})",
+        )
+
+        new_player = Player(session, self.guild_id)
+
+        new_player.add(self.queue)
+
+        if self.connected and self.channel_id:
+            await self.disconnect()
+
+            await new_player.connect(self.channel_id)
+            if self.is_paused is False:
+                await new_player.play()
+                await new_player.set_position(self.position)
+
+        _logger.log(
+            TRACE_LEVEL,
+            f"Successfully transferred player in {self.guild_id} from session ({self.session.name}) to session ({session.name})",
+        )
+
+        return new_player
+
+    def _update(self, player: player_.Player) -> None:
+        _logger.log(
+            TRACE_LEVEL,
+            f"Updating player for channel: {self.channel_id} in guild: {self.guild_id}",
+        )
+
+        self._volume = player.volume
+        self._is_paused = player.is_paused
+        self._state = player.state
+        self._voice = player.voice
+        self._filters = player.filters
+
+    async def _track_end_event(self, event: TrackEndEvent) -> None:
+        self.session._get_session_id()
+
+        if not self.autoplay:
+            return
+
+        if (
+            event.reason != TrackEndReasonType.FINISHED
+            and event.reason != TrackEndReasonType.LOADFAILED
+        ):
+            return
+
+        _logger.log(
+            TRACE_LEVEL,
+            f"Auto-playing track for channel: {self.channel_id} in guild: {self.guild_id}",
+        )
+
+        if event.guild_id != self.guild_id:
+            return
+        _logger.log(
+            TRACE_LEVEL,
+            f"Removing current track from queue for channel: {self.channel_id} in guild: {self.guild_id}",
+        )
+
+        if len(self.queue) == 0:
+            return
+
+        if len(self.queue) == 1:
+            new_event = events.QueueEmptyEvent.from_session(
+                self.session, self.guild_id, self.queue[0]
+            )
+
+            self.remove(0)
+
+            await self.app.event_manager.dispatch(new_event)
+
+            return
+
+        self.remove(0)
+
+        _logger.log(
+            TRACE_LEVEL,
+            f"Auto-playing next track for channel: {self.channel_id} in guild: {self.guild_id}. Track title: {self.queue[0].info.title}",
+        )
+
+        await self.play()
+
+        await self.app.event_manager.dispatch(
+            events.QueueNextEvent.from_session(
+                self.session, self.guild_id, self._queue[0], event.track
+            )
+        )
+
+        _logger.log(
+            TRACE_LEVEL,
+            f"Auto-playing successfully completed for channel: {self.channel_id} in guild: {self.guild_id}",
+        )
+
+    async def _player_update_event(self, event: PlayerUpdateEvent) -> None:
+        if event.guild_id != self.guild_id:
+            return
+
+        _logger.log(
+            TRACE_LEVEL,
+            f"Updating player state in {self.guild_id}",
+        )
+
+        if not event.state.connected and self.connected:
+            await self.stop()
+
+        _logger.log(
+            TRACE_LEVEL,
+            f"Successfully updated player state in {self.guild_id}",
+        )
+
+        self._state = event.state
+
+
+# MIT License
+
+# Copyright (c) 2023-present MPlatypus
+
+# Permission is hereby granted, free of charge, to any person obtaining a copy
+# of this software and associated documentation files (the "Software"), to deal
+# in the Software without restriction, including without limitation the rights
+# to use, copy, modify, merge, publish, distribute, sublicense, and/or sell
+# copies of the Software, and to permit persons to whom the Software is
+# furnished to do so, subject to the following conditions:
+
+# The above copyright notice and this permission notice shall be included in all
+# copies or substantial portions of the Software.
+
+# THE SOFTWARE IS PROVIDED "AS IS", WITHOUT WARRANTY OF ANY KIND, EXPRESS OR
+# IMPLIED, INCLUDING BUT NOT LIMITED TO THE WARRANTIES OF MERCHANTABILITY,
+# FITNESS FOR A PARTICULAR PURPOSE AND NONINFRINGEMENT. IN NO EVENT SHALL THE
+# AUTHORS OR COPYRIGHT HOLDERS BE LIABLE FOR ANY CLAIM, DAMAGES OR OTHER
+# LIABILITY, WHETHER IN AN ACTION OF CONTRACT, TORT OR OTHERWISE, ARISING FROM,
+# OUT OF OR IN CONNECTION WITH THE SOFTWARE OR THE USE OR OTHER DEALINGS IN THE
+# SOFTWARE.