"""
Rest client.

All REST based actions, happen in here.
"""

from __future__ import annotations

import typing

import hikari

from ongaku import errors
from ongaku.internal import routes
from ongaku.internal.logger import TRACE_LEVEL
from ongaku.internal.logger import logger

if typing.TYPE_CHECKING:
    from ongaku.abc.info import Info
    from ongaku.abc.player import Player
    from ongaku.abc.player import Voice
    from ongaku.abc.playlist import Playlist
    from ongaku.abc.routeplanner import RoutePlannerStatus
    from ongaku.abc.session import Session as ABCSession
    from ongaku.abc.statistics import Statistics
    from ongaku.abc.track import Track

_logger = logger.getChild("rest")

if typing.TYPE_CHECKING:
    from ongaku.client import Client


__all__ = ("RESTClient",)


class RESTClient:
    """
    Base REST Client.

    The base REST client, for all rest related actions.

    !!! warning
        Please do not create this on your own. Please use the rest attribute, in the base client object you created.
    """

    def __init__(self, client: Client) -> None:
        self._client = client

    async def load_track(  # noqa: C901
        self, query: str
    ) -> Playlist | typing.Sequence[Track] | Track | None:
        """
        Load tracks.

        Loads tracks from a site, a playlist or a track, to play on a player.

        ![Lavalink](../assets/lavalink_logo.png){ .twemoji } [Reference](https://lavalink.dev/api/rest#track-loading)

        Example
        -------
        ```py
        track = await client.rest.load_track("ytsearch:ajr")

        await player.play(track)
        ```

        Parameters
        ----------
        query
            The query for the search/link.

        Raises
        ------
        NoSessionsError
            Raised when there is no available sessions for this request to take place.
        TimeoutError
            Raised when the request takes too long to respond.
        RestEmptyError
            Raised when the request required a return type, but received nothing, or a 204 response.
        RestStatusError
            Raised when a 4XX or a 5XX status is received.
        BuildError
            Raised when the track, playlist or search could not be built.
        RestRequestError
            Raised when a 4XX or a 5XX status is received, and lavalink gives more information.
        RestError
            Raised when an unknown error is caught.

        Returns
        -------
        typing.Sequence[Track]
            A sequence of tracks (a search result)
        Playlist
            A Playlist object.
        Track
            A Track object.
        None
            No result was returned.
        """
        route = routes.GET_LOAD_TRACKS

        _logger.log(TRACE_LEVEL, str(route))

        session = self._client.session_handler.fetch_session()

        response = await session.request(
            route.method, route.path, dict, params={"identifier": query}
        )

        if response is None:
            raise ValueError("Response is required for this request.")

        load_type: str = response["loadType"]

        if load_type == "empty":
            _logger.log(TRACE_LEVEL, "loadType is empty.")
            return

        elif load_type == "error":
            _logger.log(TRACE_LEVEL, "loadType caused an error.")

            raise errors.RestExceptionError.from_error(
                self._client.entity_builder.build_exception_error(response["data"])
            )

        elif load_type == "search":
            _logger.log(TRACE_LEVEL, "loadType was a search result.")
            tracks: typing.Sequence[Track] = []
            for track in response["data"]:
                try:
                    tracks.append(self._client.entity_builder.build_track(track))
                except Exception as e:
                    raise errors.BuildError(str(e))

            build = tracks

        elif load_type == "track":
            _logger.log(TRACE_LEVEL, "loadType was a track link.")
            try:
                build = self._client.entity_builder.build_track(response["data"])
            except Exception as e:
                raise errors.BuildError(str(e))

        elif load_type == "playlist":
            _logger.log(TRACE_LEVEL, "loadType was a playlist link.")
            try:
                build = self._client.entity_builder.build_playlist(response["data"])
            except Exception as e:
                raise errors.BuildError(str(e))

        else:
            raise errors.BuildError(f"An unknown loadType was received: {load_type}")

        return build

    async def decode_track(self, track: str) -> Track:
        """
        Decode a track.

        Decode a track from its encoded state.

        ![Lavalink](../assets/lavalink_logo.png){ .twemoji } [Reference](https://lavalink.dev/api/rest#track-decoding)

        Example
        -------
        ```py
        track = await client.rest.decode_track(BASE64)

        await player.play(track)
        ```

        Parameters
        ----------
        track
            The BASE64 code, from a previously encoded track.

        Raises
        ------
        NoSessionsError
            Raised when there is no available sessions for this request to take place.
        TimeoutError
            Raised when the request takes too long to respond.
        RestEmptyError
            Raised when the request required a return type, but received nothing, or a 204 response.
        RestStatusError
            Raised when a 4XX or a 5XX status is received.
        BuildError
            Raised when the track could not be built
        RestRequestError
            Raised when a 4XX or a 5XX status is received, and lavalink gives more information.
        RestError
            Raised when an unknown error is caught.

        Returns
        -------
        Track
            The Track object.
        """
        route = routes.GET_DECODE_TRACK

        _logger.log(TRACE_LEVEL, str(route))

        session = self._client.session_handler.fetch_session()

        response = await session.request(
            route.method, route.path, dict, params={"encodedTrack": track}
        )

        if response is None:
            raise ValueError("Response is required for this request.")

        return self._client.entity_builder.build_track(response)

    async def decode_tracks(
        self, tracks: typing.Sequence[str]
    ) -> typing.Sequence[Track]:
        """
        Decode tracks.

        Decode multiple tracks from their encoded state.

        ![Lavalink](../assets/lavalink_logo.png){ .twemoji } [Reference](https://lavalink.dev/api/rest#track-decoding)

        Example
        -------
        ```py
        tracks = await client.rest.decode_tracks([BASE64_1, BASE64_2])

        await player.add(tracks)
        ```

        Parameters
        ----------
        tracks
            The BASE64 codes, from all the previously encoded tracks.

        Raises
        ------
        NoSessionsError
            Raised when there is no available sessions for this request to take place.
        TimeoutError
            Raised when the request takes too long to respond.
        RestEmptyError
            Raised when the request required a return type, but received nothing, or a 204 response.
        RestStatusError
            Raised when a 4XX or a 5XX status is received.
        BuildError
            Raised when the tracks could not be built.
        RestRequestError
            Raised when a 4XX or a 5XX status is received, and lavalink gives more information.
        RestError
            Raised when an unknown error is caught.

        Returns
        -------
        typing.Sequence[Track]
            The Track object.
        """
        route = routes.POST_DECODE_TRACKS

        _logger.log(TRACE_LEVEL, str(route))

        session = self._client.session_handler.fetch_session()

        response = await session.request(
            route.method,
            route.path,
            list,
            headers={"Content-Type": "application/json"},
            json=tracks,
        )

        if response is None:
            raise ValueError("Response is required for this request.")

        new_tracks: list[Track] = []

        for track in response:
            new_tracks.append(self._client.entity_builder.build_track(track))

        return new_tracks

    async def fetch_players(self, session_id: str) -> typing.Sequence[Player]:
        """
        Fetch all players.

        Fetches all players on this session.

        ![Lavalink](../assets/lavalink_logo.png){ .twemoji } [Reference](https://lavalink.dev/api/rest#get-players)

        Example
        -------
        ```py
        players = await client.rest.fetch_players(session_id)

        for player in players:
            print(player.guild_id)
        ```

        Parameters
        ----------
        session_id
            The Session ID that the players are attached too.

        Raises
        ------
        NoSessionsError
            Raised when there is no available sessions for this request to take place.
        TimeoutError
            Raised when the request takes too long to respond.
        RestEmptyError
            Raised when the request required a return type, but received nothing, or a 204 response.
        RestStatusError
            Raised when a 4XX or a 5XX status is received.
        BuildError
            Raised when the players could not be built.
        RestRequestError
            Raised when a 4XX or a 5XX status is received, and lavalink gives more information.
        RestError
            Raised when an unknown error is caught.

        Returns
        -------
        typing.Sequence[Player]
            The Sequence of player objects.
        """
        route = routes.GET_PLAYERS

        _logger.log(TRACE_LEVEL, str(route))

        session = self._client.session_handler.fetch_session()

        response = await session.request(
            route.method,
            route.path.format(session_id=session_id),
            list,
        )

        if response is None:
            raise ValueError("Response is required for this request.")

        players: list[Player] = []

        for player in response:
            players.append(self._client.entity_builder.build_player(player))

        return players

    async def fetch_player(
        self, session_id: str, guild: hikari.SnowflakeishOr[hikari.Guild]
    ) -> Player:
        """
        Fetch a player.

        Fetches a specific player from this session.

        ![Lavalink](../assets/lavalink_logo.png){ .twemoji } [Reference](https://lavalink.dev/api/rest#get-player)

        Example
        -------
        ```py
        player = await client.rest.fetch_player(session_id, guild_id)

        print(player.volume)
        ```

        Parameters
        ----------
        session_id
            The Session ID that the players are attached too.
        guild
            The `guild` or `guild id` that the player is attached to.

        Raises
        ------
        NoSessionsError
            Raised when there is no available sessions for this request to take place.
        TimeoutError
            Raised when the request takes too long to respond.
        RestEmptyError
            Raised when the request required a return type, but received nothing, or a 204 response.
        RestStatusError
            Raised when a 4XX or a 5XX status is received.
        BuildError
            Raised when the player could not be built.
        RestRequestError
            Raised when a 4XX or a 5XX status is received, and lavalink gives more information.
        RestError
            Raised when an unknown error is caught.

        Returns
        -------
        Player
            The player object.
        """
        route = routes.GET_PLAYER

        _logger.log(TRACE_LEVEL, str(route))

        session = self._client.session_handler.fetch_session()

        response = await session.request(
            route.method,
            route.path.format(session_id=session_id, guild_id=hikari.Snowflake(guild)),
            dict,
        )

        if response is None:
            raise ValueError("Response is required for this request.")

        return self._client.entity_builder.build_player(response)

    async def update_player(
        self,
        session_id: str,
        guild: hikari.SnowflakeishOr[hikari.Guild],
        *,
        track: hikari.UndefinedNoneOr[Track] = hikari.UNDEFINED,
        position: hikari.UndefinedOr[int] = hikari.UNDEFINED,
        end_time: hikari.UndefinedOr[int] = hikari.UNDEFINED,
        volume: hikari.UndefinedOr[int] = hikari.UNDEFINED,
        paused: hikari.UndefinedOr[bool] = hikari.UNDEFINED,
        voice: hikari.UndefinedOr[Voice] = hikari.UNDEFINED,
        no_replace: bool = True,
    ) -> Player:
        """
        Fetch a player.

        Fetches a specific player from this session.

        ![Lavalink](../assets/lavalink_logo.png){ .twemoji } [Reference](https://lavalink.dev/api/rest#update-player)

        !!! tip
            Setting any value (except for `session_id`, or `guild_id`) to None, will set their values to None.
            To not modify them, do not set them to anything.

        !!! warning
            If you do not set any value (not including `session_id` or `guild_id` as they are required) you will receive a `ValueError`

        Example
        -------
        ```py
        await client.rest.update_player(session_id, guild_id, paused=True)
        ```

        Parameters
        ----------
        session_id
            The Session ID that the players are attached too.
        guild
            The `guild` or `guild id` that the player is attached to.
        track
            The track you wish to set, or remove
        position
            The new position for the track.
        end_time
            The end time for the track.
        volume
            The volume of the player.
        paused
            Whether or not to pause the player.
        voice
            The player voice object you wish to set.
        no_replace
            Whether or not the track can be replaced.

        Raises
        ------
        ValueError
            Raised when nothing new has been set.
        NoSessionsError
            Raised when there is no available sessions for this request to take place.
        TimeoutError
            Raised when the request takes too long to respond.
        RestEmptyError
            Raised when the request required a return type, but received nothing, or a 204 response.
        RestStatusError
            Raised when a 4XX or a 5XX status is received.
        BuildError
            Raised when the track, playlist or search could not be built.
        RestRequestError
            Raised when a 4XX or a 5XX status is received, and lavalink gives more information.
        RestError
            Raised when an unknown error is caught.

        Returns
        -------
        Player
            The player object.
        """
        if (
            track is hikari.UNDEFINED
            and position is hikari.UNDEFINED
            and end_time is hikari.UNDEFINED
            and volume is hikari.UNDEFINED
            and paused is hikari.UNDEFINED
            and voice is hikari.UNDEFINED
            and position is hikari.UNDEFINED
        ):
            raise ValueError("Update requires at least one change.")

        patch_data: typing.MutableMapping[str, typing.Any] = {}

        if track != hikari.UNDEFINED:
            if track is None:
                patch_data.update(
                    {
                        "track": {
                            "encoded": None,
                        }
                    }
                )
            else:
                patch_data.update(
                    {
                        "track": {
                            "encoded": track.encoded,
                        }
                    }
                )

        if position != hikari.UNDEFINED:
            patch_data.update({"position": position})

        if end_time != hikari.UNDEFINED:
            patch_data.update({"endTime": end_time})

        if volume != hikari.UNDEFINED:
            patch_data.update({"volume": volume})

        if paused != hikari.UNDEFINED:
            patch_data.update({"paused": paused})

        if voice != hikari.UNDEFINED:
            patch_data.update(
                {
                    "voice": {
                        "token": voice.token,
                        "endpoint": voice.endpoint,
                        "sessionId": voice.session_id,
                    }
                }
            )

        route = routes.PATCH_PLAYER_UPDATE

        _logger.log(
            TRACE_LEVEL,
            str(route),
        )

        session = self._client.session_handler.fetch_session()
        _logger.warning(patch_data)
        response = await session.request(
            route.method,
            route.path.format(session_id=session_id, guild_id=hikari.Snowflake(guild)),
            dict,
            headers={"Content-Type": "application/json"},
            json=patch_data,
            params={"noReplace": "true" if no_replace else "false"},
        )

        if response is None:
            raise ValueError("Response is required for this request.")

        return self._client.entity_builder.build_player(response)

    async def delete_player(
        self, session_id: str, guild: hikari.SnowflakeishOr[hikari.Guild]
    ) -> None:
        """
        Delete a player.

        Deletes a specific player from this session.

        ![Lavalink](../assets/lavalink_logo.png){ .twemoji } [Reference](https://lavalink.dev/api/rest#destroy-player)

        Example
        -------
        ```py
        await client.rest.delete_player(session_id, guild_id)
        ```

        Parameters
        ----------
        session_id
            The Session ID that the players are attached too.
        guild
            The `guild` or `guild id` that the player is attached to.

        Raises
        ------
        NoSessionsError
            Raised when there is no available sessions for this request to take place.
        TimeoutError
            Raised when the request takes too long to respond.
        RestEmptyError
            Raised when the request required a return type, but received nothing, or a 204 response.
        RestStatusError
            Raised when a 4XX or a 5XX status is received.
        RestRequestError
            Raised when a 4XX or a 5XX status is received, and lavalink gives more information.
        RestError
            Raised when an unknown error is caught.
        """
        route = routes.DELETE_PLAYER

        _logger.log(TRACE_LEVEL, str(route))

        session = self._client.session_handler.fetch_session()

        await session.request(
            route.method,
            route.path.format(session_id=session_id, guild_id=hikari.Snowflake(guild)),
            None,
        )

<<<<<<< HEAD
    async def update_session(
        self,
        session_id: str,
        *,
        resuming: bool | None = None,
        timeout: int | None = None,
    ) -> ABCSession:
=======
    async def update_session(self, session_id: str, resuming: bool, timeout: int = 60) -> ABCSession:
>>>>>>> a491ab81
        """
        Update Lavalink session.

        Updates the lavalink session.

        ![Lavalink](../assets/lavalink_logo.png){ .twemoji } [Reference](https://lavalink.dev/api/rest#update-session)

        Example
        -------
        ```py
        await client.rest.update_session(session_id, False)
        ```

        Parameters
        ----------
        session_id
            The session you wish to update.
        resuming
<<<<<<< HEAD
            Whether resuming is enabled for this session or not.
        timeout
            The timeout in seconds (default is 60s).
=======
            Whether resuming is enabled for this session or not
        timeout
            The timeout in seconds (default is 60s)
>>>>>>> a491ab81

        Raises
        ------
        NoSessionsError
            Raised when there is no available sessions for this request to take place.
        TimeoutError
            Raised when the request takes too long to respond.
        RestEmptyError
            Raised when the request required a return type, but received nothing, or a 204 response.
        RestStatusError
            Raised when a 4XX or a 5XX status is received.
        BuildError
            Raised when the session could not be built.
        RestRequestError
            Raised when a 4XX or a 5XX status is received, and lavalink gives more information.
        RestError
            Raised when an unknown error is caught.

        Returns
        -------
        Session
            The Session object.
        """
        route = routes.PATCH_SESSION_UPDATE

        _logger.log(TRACE_LEVEL, str(route))

<<<<<<< HEAD
        session = self._client.session_handler.fetch_session()

        data: typing.MutableMapping[str, typing.Any] = {}

        if resuming is not None:
            data.update({"resuming": resuming})

        if timeout:
            data.update({"timeout": timeout})

        response = await session.request(
            route.method,
            route.path.format(session_id=session_id),
            dict,
            headers={"Content-Type": "application/json"},
            json=data,
=======
        resp = await self._handle_request(
            route.build({"session_id": session_id}),
            ABCSession,
            json={"resuming":resuming, "timeout":timeout}
>>>>>>> a491ab81
        )

        if response is None:
            raise ValueError("Response is required for this request.")

        return self._client.entity_builder.build_session(response)

    async def fetch_info(self) -> Info:
        """
        Get information.

        Gets the current sessions information.

        ![Lavalink](../assets/lavalink_logo.png){ .twemoji } [Reference](https://lavalink.dev/api/rest#get-lavalink-info)

        Example
        -------
        ```py
        info = await client.rest.fetch_info()

        print(info.version.semver)
        ```

        Raises
        ------
        NoSessionsError
            Raised when there is no available sessions for this request to take place.
        TimeoutError
            Raised when the request takes too long to respond.
        RestEmptyError
            Raised when the request required a return type, but received nothing, or a 204 response.
        RestStatusError
            Raised when a 4XX or a 5XX status is received.
        BuildError
            Raised when the information could not be built.
        RestRequestError
            Raised when a 4XX or a 5XX status is received, and lavalink gives more information.
        RestError
            Raised when an unknown error is caught.

        Returns
        -------
        Info
            The Info object.
        """
        route = routes.GET_INFO

        _logger.log(TRACE_LEVEL, str(route))

        session = self._client.session_handler.fetch_session()

        response = await session.request(
            route.method,
            route.path,
            dict,
        )

        if response is None:
            raise ValueError("Response is required for this request.")

        return self._client.entity_builder.build_info(response)

    async def fetch_version(self) -> str:
        """
        Get version.

        Gets the current Lavalink version.

        ![Lavalink](../assets/lavalink_logo.png){ .twemoji } [Reference](https://lavalink.dev/api/rest#get-lavalink-version)

        Example
        -------
        ```py
        version = await client.rest.fetch_version()

        print(version)
        ```

        Raises
        ------
        NoSessionsError
            Raised when there is no available sessions for this request to take place.
        TimeoutError
            Raised when the request takes too long to respond.
        RestEmptyError
            Raised when the request required a return type, but received nothing, or a 204 response.
        RestStatusError
            Raised when a 4XX or a 5XX status is received.
        RestRequestError
            Raised when a 4XX or a 5XX status is received, and lavalink gives more information.
        RestError
            Raised when an unknown error is caught.

        Returns
        -------
        str
            The version, in string format.
        """
        route = routes.GET_VERSION

        _logger.log(TRACE_LEVEL, str(route))

        session = self._client.session_handler.fetch_session()

        response = await session.request(route.method, route.path, str, version=False)

        if response is None:
            raise ValueError("Response is required for this request.")

        return response

    async def fetch_stats(self) -> Statistics:
        """
        Get statistics.

        Gets the current Lavalink statistics.

        ![Lavalink](../assets/lavalink_logo.png){ .twemoji } [Reference](https://lavalink.dev/api/rest#get-lavalink-stats)

        !!! note
            frame_statistics will always be `None`.

        Example
        -------
        ```py
        stats = await client.rest.fetch_stats()

        print(stats.players)
        ```

        Raises
        ------
        NoSessionsError
            Raised when there is no available sessions for this request to take place.
        TimeoutError
            Raised when the request takes too long to respond.
        RestEmptyError
            Raised when the request required a return type, but received nothing, or a 204 response.
        RestStatusError
            Raised when a 4XX or a 5XX status is received.
        BuildError
            Raised when the statistics could not be built.
        RestRequestError
            Raised when a 4XX or a 5XX status is received, and lavalink gives more information.
        RestError
            Raised when an unknown error is caught.

        Returns
        -------
        Statistics
            The Statistics object.
        """
        route = routes.GET_STATISTICS

        _logger.log(TRACE_LEVEL, str(route))

        session = self._client.session_handler.fetch_session()

        response = await session.request(
            route.method,
            route.path,
            dict,
        )

        if response is None:
            raise ValueError("Response is required for this request.")

        return self._client.entity_builder.build_statistics(response)

    async def fetch_routeplanner_status(self) -> RoutePlannerStatus | None:
        """
        Fetch routeplanner status.

        Fetches the routeplanner status of the current session.

        ![Lavalink](../assets/lavalink_logo.png){ .twemoji } [Reference](https://lavalink.dev/api/rest#get-routeplanner-status)

        Example
        -------
        ```py
        routeplanner_status = await client.rest.fetch_routeplanner_status()

        if routeplanner_status:
            print(routeplanner_status.class_type.name)
        ```

        Raises
        ------
        NoSessionsError
            Raised when there is no available sessions for this request to take place.
        TimeoutError
            Raised when the request takes too long to respond.
        RestEmptyError
            Raised when the request required a return type, but received nothing, or a 204 response.
        RestStatusError
            Raised when a 4XX or a 5XX status is received.
        BuildError
            Raised when the routeplanner status could not be built.
        RestRequestError
            Raised when a 4XX or a 5XX status is received, and lavalink gives more information.
        RestError
            Raised when an unknown error is caught.

        Returns
        -------
        RoutePlannerStatus
            The RoutePlannerStatus object.
        None
            The Route Planner for this server is not active.
        """
        route = routes.GET_ROUTEPLANNER_STATUS

        _logger.log(TRACE_LEVEL, str(route))

        session = self._client.session_handler.fetch_session()

        try:
            response = await session.request(
                route.method,
                route.path,
                dict,
            )
        except errors.RestEmptyError:
            response = None

        if response is None:
            return

        return self._client.entity_builder.build_routeplanner_status(response)

    async def update_routeplanner_address(self, address: str) -> None:
        """
        Free routeplanner address.

        Free's the specified routeplanner address.

        ![Lavalink](../assets/lavalink_logo.png){ .twemoji } [Reference](https://lavalink.dev/api/rest#unmark-a-failed-address)

        Example
        -------
        ```py
        await client.rest.update_routeplanner_address(address)
        ```

        Parameters
        ----------
        address
            The address you wish to free.

        Raises
        ------
        NoSessionsError
            Raised when there is no available sessions for this request to take place.
        TimeoutError
            Raised when the request takes too long to respond.
        RestEmptyError
            Raised when the request required a return type, but received nothing, or a 204 response.
        RestStatusError
            Raised when a 4XX or a 5XX status is received.
        RestRequestError
            Raised when a 4XX or a 5XX status is received, and lavalink gives more information.
        RestError
            Raised when an unknown error is caught.
        """
        route = routes.POST_ROUTEPLANNER_FREE_ADDRESS

        _logger.log(TRACE_LEVEL, str(route))

        session = self._client.session_handler.fetch_session()

        await session.request(route.method, route.path, None, json={"address": address})

    async def update_all_routeplanner_addresses(self) -> None:
        """
        Free all routeplanner addresses.

        Frees every blocked routeplanner address.

        ![Lavalink](../assets/lavalink_logo.png){ .twemoji } [Reference](https://lavalink.dev/api/rest#unmark-all-failed-address)

        Example
        -------
        ```py
        await client.rest.update_all_routeplanner_addresses()
        ```

        Raises
        ------
        NoSessionsError
            Raised when there is no available sessions for this request to take place.
        TimeoutError
            Raised when the request takes too long to respond.
        RestEmptyError
            Raised when the request required a return type, but received nothing, or a 204 response.
        RestStatusError
            Raised when a 4XX or a 5XX status is received.
        RestRequestError
            Raised when a 4XX or a 5XX status is received, and lavalink gives more information.
        RestError
            Raised when an unknown error is caught.
        """
        route = routes.POST_ROUTEPLANNER_FREE_ALL

        _logger.log(TRACE_LEVEL, str(route))

        session = self._client.session_handler.fetch_session()

        await session.request(
            route.method,
            route.path,
            None,
        )


# MIT License

# Copyright (c) 2023-present MPlatypus

# Permission is hereby granted, free of charge, to any person obtaining a copy
# of this software and associated documentation files (the "Software"), to deal
# in the Software without restriction, including without limitation the rights
# to use, copy, modify, merge, publish, distribute, sublicense, and/or sell
# copies of the Software, and to permit persons to whom the Software is
# furnished to do so, subject to the following conditions:

# The above copyright notice and this permission notice shall be included in all
# copies or substantial portions of the Software.

# THE SOFTWARE IS PROVIDED "AS IS", WITHOUT WARRANTY OF ANY KIND, EXPRESS OR
# IMPLIED, INCLUDING BUT NOT LIMITED TO THE WARRANTIES OF MERCHANTABILITY,
# FITNESS FOR A PARTICULAR PURPOSE AND NONINFRINGEMENT. IN NO EVENT SHALL THE
# AUTHORS OR COPYRIGHT HOLDERS BE LIABLE FOR ANY CLAIM, DAMAGES OR OTHER
# LIABILITY, WHETHER IN AN ACTION OF CONTRACT, TORT OR OTHERWISE, ARISING FROM,
# OUT OF OR IN CONNECTION WITH THE SOFTWARE OR THE USE OR OTHER DEALINGS IN THE
# SOFTWARE.
<|MERGE_RESOLUTION|>--- conflicted
+++ resolved
@@ -1,1041 +1,1020 @@
-"""
-Rest client.
-
-All REST based actions, happen in here.
-"""
-
-from __future__ import annotations
-
-import typing
-
-import hikari
-
-from ongaku import errors
-from ongaku.internal import routes
-from ongaku.internal.logger import TRACE_LEVEL
-from ongaku.internal.logger import logger
-
-if typing.TYPE_CHECKING:
-    from ongaku.abc.info import Info
-    from ongaku.abc.player import Player
-    from ongaku.abc.player import Voice
-    from ongaku.abc.playlist import Playlist
-    from ongaku.abc.routeplanner import RoutePlannerStatus
-    from ongaku.abc.session import Session as ABCSession
-    from ongaku.abc.statistics import Statistics
-    from ongaku.abc.track import Track
-
-_logger = logger.getChild("rest")
-
-if typing.TYPE_CHECKING:
-    from ongaku.client import Client
-
-
-__all__ = ("RESTClient",)
-
-
-class RESTClient:
-    """
-    Base REST Client.
-
-    The base REST client, for all rest related actions.
-
-    !!! warning
-        Please do not create this on your own. Please use the rest attribute, in the base client object you created.
-    """
-
-    def __init__(self, client: Client) -> None:
-        self._client = client
-
-    async def load_track(  # noqa: C901
-        self, query: str
-    ) -> Playlist | typing.Sequence[Track] | Track | None:
-        """
-        Load tracks.
-
-        Loads tracks from a site, a playlist or a track, to play on a player.
-
-        ![Lavalink](../assets/lavalink_logo.png){ .twemoji } [Reference](https://lavalink.dev/api/rest#track-loading)
-
-        Example
-        -------
-        ```py
-        track = await client.rest.load_track("ytsearch:ajr")
-
-        await player.play(track)
-        ```
-
-        Parameters
-        ----------
-        query
-            The query for the search/link.
-
-        Raises
-        ------
-        NoSessionsError
-            Raised when there is no available sessions for this request to take place.
-        TimeoutError
-            Raised when the request takes too long to respond.
-        RestEmptyError
-            Raised when the request required a return type, but received nothing, or a 204 response.
-        RestStatusError
-            Raised when a 4XX or a 5XX status is received.
-        BuildError
-            Raised when the track, playlist or search could not be built.
-        RestRequestError
-            Raised when a 4XX or a 5XX status is received, and lavalink gives more information.
-        RestError
-            Raised when an unknown error is caught.
-
-        Returns
-        -------
-        typing.Sequence[Track]
-            A sequence of tracks (a search result)
-        Playlist
-            A Playlist object.
-        Track
-            A Track object.
-        None
-            No result was returned.
-        """
-        route = routes.GET_LOAD_TRACKS
-
-        _logger.log(TRACE_LEVEL, str(route))
-
-        session = self._client.session_handler.fetch_session()
-
-        response = await session.request(
-            route.method, route.path, dict, params={"identifier": query}
-        )
-
-        if response is None:
-            raise ValueError("Response is required for this request.")
-
-        load_type: str = response["loadType"]
-
-        if load_type == "empty":
-            _logger.log(TRACE_LEVEL, "loadType is empty.")
-            return
-
-        elif load_type == "error":
-            _logger.log(TRACE_LEVEL, "loadType caused an error.")
-
-            raise errors.RestExceptionError.from_error(
-                self._client.entity_builder.build_exception_error(response["data"])
-            )
-
-        elif load_type == "search":
-            _logger.log(TRACE_LEVEL, "loadType was a search result.")
-            tracks: typing.Sequence[Track] = []
-            for track in response["data"]:
-                try:
-                    tracks.append(self._client.entity_builder.build_track(track))
-                except Exception as e:
-                    raise errors.BuildError(str(e))
-
-            build = tracks
-
-        elif load_type == "track":
-            _logger.log(TRACE_LEVEL, "loadType was a track link.")
-            try:
-                build = self._client.entity_builder.build_track(response["data"])
-            except Exception as e:
-                raise errors.BuildError(str(e))
-
-        elif load_type == "playlist":
-            _logger.log(TRACE_LEVEL, "loadType was a playlist link.")
-            try:
-                build = self._client.entity_builder.build_playlist(response["data"])
-            except Exception as e:
-                raise errors.BuildError(str(e))
-
-        else:
-            raise errors.BuildError(f"An unknown loadType was received: {load_type}")
-
-        return build
-
-    async def decode_track(self, track: str) -> Track:
-        """
-        Decode a track.
-
-        Decode a track from its encoded state.
-
-        ![Lavalink](../assets/lavalink_logo.png){ .twemoji } [Reference](https://lavalink.dev/api/rest#track-decoding)
-
-        Example
-        -------
-        ```py
-        track = await client.rest.decode_track(BASE64)
-
-        await player.play(track)
-        ```
-
-        Parameters
-        ----------
-        track
-            The BASE64 code, from a previously encoded track.
-
-        Raises
-        ------
-        NoSessionsError
-            Raised when there is no available sessions for this request to take place.
-        TimeoutError
-            Raised when the request takes too long to respond.
-        RestEmptyError
-            Raised when the request required a return type, but received nothing, or a 204 response.
-        RestStatusError
-            Raised when a 4XX or a 5XX status is received.
-        BuildError
-            Raised when the track could not be built
-        RestRequestError
-            Raised when a 4XX or a 5XX status is received, and lavalink gives more information.
-        RestError
-            Raised when an unknown error is caught.
-
-        Returns
-        -------
-        Track
-            The Track object.
-        """
-        route = routes.GET_DECODE_TRACK
-
-        _logger.log(TRACE_LEVEL, str(route))
-
-        session = self._client.session_handler.fetch_session()
-
-        response = await session.request(
-            route.method, route.path, dict, params={"encodedTrack": track}
-        )
-
-        if response is None:
-            raise ValueError("Response is required for this request.")
-
-        return self._client.entity_builder.build_track(response)
-
-    async def decode_tracks(
-        self, tracks: typing.Sequence[str]
-    ) -> typing.Sequence[Track]:
-        """
-        Decode tracks.
-
-        Decode multiple tracks from their encoded state.
-
-        ![Lavalink](../assets/lavalink_logo.png){ .twemoji } [Reference](https://lavalink.dev/api/rest#track-decoding)
-
-        Example
-        -------
-        ```py
-        tracks = await client.rest.decode_tracks([BASE64_1, BASE64_2])
-
-        await player.add(tracks)
-        ```
-
-        Parameters
-        ----------
-        tracks
-            The BASE64 codes, from all the previously encoded tracks.
-
-        Raises
-        ------
-        NoSessionsError
-            Raised when there is no available sessions for this request to take place.
-        TimeoutError
-            Raised when the request takes too long to respond.
-        RestEmptyError
-            Raised when the request required a return type, but received nothing, or a 204 response.
-        RestStatusError
-            Raised when a 4XX or a 5XX status is received.
-        BuildError
-            Raised when the tracks could not be built.
-        RestRequestError
-            Raised when a 4XX or a 5XX status is received, and lavalink gives more information.
-        RestError
-            Raised when an unknown error is caught.
-
-        Returns
-        -------
-        typing.Sequence[Track]
-            The Track object.
-        """
-        route = routes.POST_DECODE_TRACKS
-
-        _logger.log(TRACE_LEVEL, str(route))
-
-        session = self._client.session_handler.fetch_session()
-
-        response = await session.request(
-            route.method,
-            route.path,
-            list,
-            headers={"Content-Type": "application/json"},
-            json=tracks,
-        )
-
-        if response is None:
-            raise ValueError("Response is required for this request.")
-
-        new_tracks: list[Track] = []
-
-        for track in response:
-            new_tracks.append(self._client.entity_builder.build_track(track))
-
-        return new_tracks
-
-    async def fetch_players(self, session_id: str) -> typing.Sequence[Player]:
-        """
-        Fetch all players.
-
-        Fetches all players on this session.
-
-        ![Lavalink](../assets/lavalink_logo.png){ .twemoji } [Reference](https://lavalink.dev/api/rest#get-players)
-
-        Example
-        -------
-        ```py
-        players = await client.rest.fetch_players(session_id)
-
-        for player in players:
-            print(player.guild_id)
-        ```
-
-        Parameters
-        ----------
-        session_id
-            The Session ID that the players are attached too.
-
-        Raises
-        ------
-        NoSessionsError
-            Raised when there is no available sessions for this request to take place.
-        TimeoutError
-            Raised when the request takes too long to respond.
-        RestEmptyError
-            Raised when the request required a return type, but received nothing, or a 204 response.
-        RestStatusError
-            Raised when a 4XX or a 5XX status is received.
-        BuildError
-            Raised when the players could not be built.
-        RestRequestError
-            Raised when a 4XX or a 5XX status is received, and lavalink gives more information.
-        RestError
-            Raised when an unknown error is caught.
-
-        Returns
-        -------
-        typing.Sequence[Player]
-            The Sequence of player objects.
-        """
-        route = routes.GET_PLAYERS
-
-        _logger.log(TRACE_LEVEL, str(route))
-
-        session = self._client.session_handler.fetch_session()
-
-        response = await session.request(
-            route.method,
-            route.path.format(session_id=session_id),
-            list,
-        )
-
-        if response is None:
-            raise ValueError("Response is required for this request.")
-
-        players: list[Player] = []
-
-        for player in response:
-            players.append(self._client.entity_builder.build_player(player))
-
-        return players
-
-    async def fetch_player(
-        self, session_id: str, guild: hikari.SnowflakeishOr[hikari.Guild]
-    ) -> Player:
-        """
-        Fetch a player.
-
-        Fetches a specific player from this session.
-
-        ![Lavalink](../assets/lavalink_logo.png){ .twemoji } [Reference](https://lavalink.dev/api/rest#get-player)
-
-        Example
-        -------
-        ```py
-        player = await client.rest.fetch_player(session_id, guild_id)
-
-        print(player.volume)
-        ```
-
-        Parameters
-        ----------
-        session_id
-            The Session ID that the players are attached too.
-        guild
-            The `guild` or `guild id` that the player is attached to.
-
-        Raises
-        ------
-        NoSessionsError
-            Raised when there is no available sessions for this request to take place.
-        TimeoutError
-            Raised when the request takes too long to respond.
-        RestEmptyError
-            Raised when the request required a return type, but received nothing, or a 204 response.
-        RestStatusError
-            Raised when a 4XX or a 5XX status is received.
-        BuildError
-            Raised when the player could not be built.
-        RestRequestError
-            Raised when a 4XX or a 5XX status is received, and lavalink gives more information.
-        RestError
-            Raised when an unknown error is caught.
-
-        Returns
-        -------
-        Player
-            The player object.
-        """
-        route = routes.GET_PLAYER
-
-        _logger.log(TRACE_LEVEL, str(route))
-
-        session = self._client.session_handler.fetch_session()
-
-        response = await session.request(
-            route.method,
-            route.path.format(session_id=session_id, guild_id=hikari.Snowflake(guild)),
-            dict,
-        )
-
-        if response is None:
-            raise ValueError("Response is required for this request.")
-
-        return self._client.entity_builder.build_player(response)
-
-    async def update_player(
-        self,
-        session_id: str,
-        guild: hikari.SnowflakeishOr[hikari.Guild],
-        *,
-        track: hikari.UndefinedNoneOr[Track] = hikari.UNDEFINED,
-        position: hikari.UndefinedOr[int] = hikari.UNDEFINED,
-        end_time: hikari.UndefinedOr[int] = hikari.UNDEFINED,
-        volume: hikari.UndefinedOr[int] = hikari.UNDEFINED,
-        paused: hikari.UndefinedOr[bool] = hikari.UNDEFINED,
-        voice: hikari.UndefinedOr[Voice] = hikari.UNDEFINED,
-        no_replace: bool = True,
-    ) -> Player:
-        """
-        Fetch a player.
-
-        Fetches a specific player from this session.
-
-        ![Lavalink](../assets/lavalink_logo.png){ .twemoji } [Reference](https://lavalink.dev/api/rest#update-player)
-
-        !!! tip
-            Setting any value (except for `session_id`, or `guild_id`) to None, will set their values to None.
-            To not modify them, do not set them to anything.
-
-        !!! warning
-            If you do not set any value (not including `session_id` or `guild_id` as they are required) you will receive a `ValueError`
-
-        Example
-        -------
-        ```py
-        await client.rest.update_player(session_id, guild_id, paused=True)
-        ```
-
-        Parameters
-        ----------
-        session_id
-            The Session ID that the players are attached too.
-        guild
-            The `guild` or `guild id` that the player is attached to.
-        track
-            The track you wish to set, or remove
-        position
-            The new position for the track.
-        end_time
-            The end time for the track.
-        volume
-            The volume of the player.
-        paused
-            Whether or not to pause the player.
-        voice
-            The player voice object you wish to set.
-        no_replace
-            Whether or not the track can be replaced.
-
-        Raises
-        ------
-        ValueError
-            Raised when nothing new has been set.
-        NoSessionsError
-            Raised when there is no available sessions for this request to take place.
-        TimeoutError
-            Raised when the request takes too long to respond.
-        RestEmptyError
-            Raised when the request required a return type, but received nothing, or a 204 response.
-        RestStatusError
-            Raised when a 4XX or a 5XX status is received.
-        BuildError
-            Raised when the track, playlist or search could not be built.
-        RestRequestError
-            Raised when a 4XX or a 5XX status is received, and lavalink gives more information.
-        RestError
-            Raised when an unknown error is caught.
-
-        Returns
-        -------
-        Player
-            The player object.
-        """
-        if (
-            track is hikari.UNDEFINED
-            and position is hikari.UNDEFINED
-            and end_time is hikari.UNDEFINED
-            and volume is hikari.UNDEFINED
-            and paused is hikari.UNDEFINED
-            and voice is hikari.UNDEFINED
-            and position is hikari.UNDEFINED
-        ):
-            raise ValueError("Update requires at least one change.")
-
-        patch_data: typing.MutableMapping[str, typing.Any] = {}
-
-        if track != hikari.UNDEFINED:
-            if track is None:
-                patch_data.update(
-                    {
-                        "track": {
-                            "encoded": None,
-                        }
-                    }
-                )
-            else:
-                patch_data.update(
-                    {
-                        "track": {
-                            "encoded": track.encoded,
-                        }
-                    }
-                )
-
-        if position != hikari.UNDEFINED:
-            patch_data.update({"position": position})
-
-        if end_time != hikari.UNDEFINED:
-            patch_data.update({"endTime": end_time})
-
-        if volume != hikari.UNDEFINED:
-            patch_data.update({"volume": volume})
-
-        if paused != hikari.UNDEFINED:
-            patch_data.update({"paused": paused})
-
-        if voice != hikari.UNDEFINED:
-            patch_data.update(
-                {
-                    "voice": {
-                        "token": voice.token,
-                        "endpoint": voice.endpoint,
-                        "sessionId": voice.session_id,
-                    }
-                }
-            )
-
-        route = routes.PATCH_PLAYER_UPDATE
-
-        _logger.log(
-            TRACE_LEVEL,
-            str(route),
-        )
-
-        session = self._client.session_handler.fetch_session()
-        _logger.warning(patch_data)
-        response = await session.request(
-            route.method,
-            route.path.format(session_id=session_id, guild_id=hikari.Snowflake(guild)),
-            dict,
-            headers={"Content-Type": "application/json"},
-            json=patch_data,
-            params={"noReplace": "true" if no_replace else "false"},
-        )
-
-        if response is None:
-            raise ValueError("Response is required for this request.")
-
-        return self._client.entity_builder.build_player(response)
-
-    async def delete_player(
-        self, session_id: str, guild: hikari.SnowflakeishOr[hikari.Guild]
-    ) -> None:
-        """
-        Delete a player.
-
-        Deletes a specific player from this session.
-
-        ![Lavalink](../assets/lavalink_logo.png){ .twemoji } [Reference](https://lavalink.dev/api/rest#destroy-player)
-
-        Example
-        -------
-        ```py
-        await client.rest.delete_player(session_id, guild_id)
-        ```
-
-        Parameters
-        ----------
-        session_id
-            The Session ID that the players are attached too.
-        guild
-            The `guild` or `guild id` that the player is attached to.
-
-        Raises
-        ------
-        NoSessionsError
-            Raised when there is no available sessions for this request to take place.
-        TimeoutError
-            Raised when the request takes too long to respond.
-        RestEmptyError
-            Raised when the request required a return type, but received nothing, or a 204 response.
-        RestStatusError
-            Raised when a 4XX or a 5XX status is received.
-        RestRequestError
-            Raised when a 4XX or a 5XX status is received, and lavalink gives more information.
-        RestError
-            Raised when an unknown error is caught.
-        """
-        route = routes.DELETE_PLAYER
-
-        _logger.log(TRACE_LEVEL, str(route))
-
-        session = self._client.session_handler.fetch_session()
-
-        await session.request(
-            route.method,
-            route.path.format(session_id=session_id, guild_id=hikari.Snowflake(guild)),
-            None,
-        )
-
-<<<<<<< HEAD
-    async def update_session(
-        self,
-        session_id: str,
-        *,
-        resuming: bool | None = None,
-        timeout: int | None = None,
-    ) -> ABCSession:
-=======
-    async def update_session(self, session_id: str, resuming: bool, timeout: int = 60) -> ABCSession:
->>>>>>> a491ab81
-        """
-        Update Lavalink session.
-
-        Updates the lavalink session.
-
-        ![Lavalink](../assets/lavalink_logo.png){ .twemoji } [Reference](https://lavalink.dev/api/rest#update-session)
-
-        Example
-        -------
-        ```py
-        await client.rest.update_session(session_id, False)
-        ```
-
-        Parameters
-        ----------
-        session_id
-            The session you wish to update.
-        resuming
-<<<<<<< HEAD
-            Whether resuming is enabled for this session or not.
-        timeout
-            The timeout in seconds (default is 60s).
-=======
-            Whether resuming is enabled for this session or not
-        timeout
-            The timeout in seconds (default is 60s)
->>>>>>> a491ab81
-
-        Raises
-        ------
-        NoSessionsError
-            Raised when there is no available sessions for this request to take place.
-        TimeoutError
-            Raised when the request takes too long to respond.
-        RestEmptyError
-            Raised when the request required a return type, but received nothing, or a 204 response.
-        RestStatusError
-            Raised when a 4XX or a 5XX status is received.
-        BuildError
-            Raised when the session could not be built.
-        RestRequestError
-            Raised when a 4XX or a 5XX status is received, and lavalink gives more information.
-        RestError
-            Raised when an unknown error is caught.
-
-        Returns
-        -------
-        Session
-            The Session object.
-        """
-        route = routes.PATCH_SESSION_UPDATE
-
-        _logger.log(TRACE_LEVEL, str(route))
-
-<<<<<<< HEAD
-        session = self._client.session_handler.fetch_session()
-
-        data: typing.MutableMapping[str, typing.Any] = {}
-
-        if resuming is not None:
-            data.update({"resuming": resuming})
-
-        if timeout:
-            data.update({"timeout": timeout})
-
-        response = await session.request(
-            route.method,
-            route.path.format(session_id=session_id),
-            dict,
-            headers={"Content-Type": "application/json"},
-            json=data,
-=======
-        resp = await self._handle_request(
-            route.build({"session_id": session_id}),
-            ABCSession,
-            json={"resuming":resuming, "timeout":timeout}
->>>>>>> a491ab81
-        )
-
-        if response is None:
-            raise ValueError("Response is required for this request.")
-
-        return self._client.entity_builder.build_session(response)
-
-    async def fetch_info(self) -> Info:
-        """
-        Get information.
-
-        Gets the current sessions information.
-
-        ![Lavalink](../assets/lavalink_logo.png){ .twemoji } [Reference](https://lavalink.dev/api/rest#get-lavalink-info)
-
-        Example
-        -------
-        ```py
-        info = await client.rest.fetch_info()
-
-        print(info.version.semver)
-        ```
-
-        Raises
-        ------
-        NoSessionsError
-            Raised when there is no available sessions for this request to take place.
-        TimeoutError
-            Raised when the request takes too long to respond.
-        RestEmptyError
-            Raised when the request required a return type, but received nothing, or a 204 response.
-        RestStatusError
-            Raised when a 4XX or a 5XX status is received.
-        BuildError
-            Raised when the information could not be built.
-        RestRequestError
-            Raised when a 4XX or a 5XX status is received, and lavalink gives more information.
-        RestError
-            Raised when an unknown error is caught.
-
-        Returns
-        -------
-        Info
-            The Info object.
-        """
-        route = routes.GET_INFO
-
-        _logger.log(TRACE_LEVEL, str(route))
-
-        session = self._client.session_handler.fetch_session()
-
-        response = await session.request(
-            route.method,
-            route.path,
-            dict,
-        )
-
-        if response is None:
-            raise ValueError("Response is required for this request.")
-
-        return self._client.entity_builder.build_info(response)
-
-    async def fetch_version(self) -> str:
-        """
-        Get version.
-
-        Gets the current Lavalink version.
-
-        ![Lavalink](../assets/lavalink_logo.png){ .twemoji } [Reference](https://lavalink.dev/api/rest#get-lavalink-version)
-
-        Example
-        -------
-        ```py
-        version = await client.rest.fetch_version()
-
-        print(version)
-        ```
-
-        Raises
-        ------
-        NoSessionsError
-            Raised when there is no available sessions for this request to take place.
-        TimeoutError
-            Raised when the request takes too long to respond.
-        RestEmptyError
-            Raised when the request required a return type, but received nothing, or a 204 response.
-        RestStatusError
-            Raised when a 4XX or a 5XX status is received.
-        RestRequestError
-            Raised when a 4XX or a 5XX status is received, and lavalink gives more information.
-        RestError
-            Raised when an unknown error is caught.
-
-        Returns
-        -------
-        str
-            The version, in string format.
-        """
-        route = routes.GET_VERSION
-
-        _logger.log(TRACE_LEVEL, str(route))
-
-        session = self._client.session_handler.fetch_session()
-
-        response = await session.request(route.method, route.path, str, version=False)
-
-        if response is None:
-            raise ValueError("Response is required for this request.")
-
-        return response
-
-    async def fetch_stats(self) -> Statistics:
-        """
-        Get statistics.
-
-        Gets the current Lavalink statistics.
-
-        ![Lavalink](../assets/lavalink_logo.png){ .twemoji } [Reference](https://lavalink.dev/api/rest#get-lavalink-stats)
-
-        !!! note
-            frame_statistics will always be `None`.
-
-        Example
-        -------
-        ```py
-        stats = await client.rest.fetch_stats()
-
-        print(stats.players)
-        ```
-
-        Raises
-        ------
-        NoSessionsError
-            Raised when there is no available sessions for this request to take place.
-        TimeoutError
-            Raised when the request takes too long to respond.
-        RestEmptyError
-            Raised when the request required a return type, but received nothing, or a 204 response.
-        RestStatusError
-            Raised when a 4XX or a 5XX status is received.
-        BuildError
-            Raised when the statistics could not be built.
-        RestRequestError
-            Raised when a 4XX or a 5XX status is received, and lavalink gives more information.
-        RestError
-            Raised when an unknown error is caught.
-
-        Returns
-        -------
-        Statistics
-            The Statistics object.
-        """
-        route = routes.GET_STATISTICS
-
-        _logger.log(TRACE_LEVEL, str(route))
-
-        session = self._client.session_handler.fetch_session()
-
-        response = await session.request(
-            route.method,
-            route.path,
-            dict,
-        )
-
-        if response is None:
-            raise ValueError("Response is required for this request.")
-
-        return self._client.entity_builder.build_statistics(response)
-
-    async def fetch_routeplanner_status(self) -> RoutePlannerStatus | None:
-        """
-        Fetch routeplanner status.
-
-        Fetches the routeplanner status of the current session.
-
-        ![Lavalink](../assets/lavalink_logo.png){ .twemoji } [Reference](https://lavalink.dev/api/rest#get-routeplanner-status)
-
-        Example
-        -------
-        ```py
-        routeplanner_status = await client.rest.fetch_routeplanner_status()
-
-        if routeplanner_status:
-            print(routeplanner_status.class_type.name)
-        ```
-
-        Raises
-        ------
-        NoSessionsError
-            Raised when there is no available sessions for this request to take place.
-        TimeoutError
-            Raised when the request takes too long to respond.
-        RestEmptyError
-            Raised when the request required a return type, but received nothing, or a 204 response.
-        RestStatusError
-            Raised when a 4XX or a 5XX status is received.
-        BuildError
-            Raised when the routeplanner status could not be built.
-        RestRequestError
-            Raised when a 4XX or a 5XX status is received, and lavalink gives more information.
-        RestError
-            Raised when an unknown error is caught.
-
-        Returns
-        -------
-        RoutePlannerStatus
-            The RoutePlannerStatus object.
-        None
-            The Route Planner for this server is not active.
-        """
-        route = routes.GET_ROUTEPLANNER_STATUS
-
-        _logger.log(TRACE_LEVEL, str(route))
-
-        session = self._client.session_handler.fetch_session()
-
-        try:
-            response = await session.request(
-                route.method,
-                route.path,
-                dict,
-            )
-        except errors.RestEmptyError:
-            response = None
-
-        if response is None:
-            return
-
-        return self._client.entity_builder.build_routeplanner_status(response)
-
-    async def update_routeplanner_address(self, address: str) -> None:
-        """
-        Free routeplanner address.
-
-        Free's the specified routeplanner address.
-
-        ![Lavalink](../assets/lavalink_logo.png){ .twemoji } [Reference](https://lavalink.dev/api/rest#unmark-a-failed-address)
-
-        Example
-        -------
-        ```py
-        await client.rest.update_routeplanner_address(address)
-        ```
-
-        Parameters
-        ----------
-        address
-            The address you wish to free.
-
-        Raises
-        ------
-        NoSessionsError
-            Raised when there is no available sessions for this request to take place.
-        TimeoutError
-            Raised when the request takes too long to respond.
-        RestEmptyError
-            Raised when the request required a return type, but received nothing, or a 204 response.
-        RestStatusError
-            Raised when a 4XX or a 5XX status is received.
-        RestRequestError
-            Raised when a 4XX or a 5XX status is received, and lavalink gives more information.
-        RestError
-            Raised when an unknown error is caught.
-        """
-        route = routes.POST_ROUTEPLANNER_FREE_ADDRESS
-
-        _logger.log(TRACE_LEVEL, str(route))
-
-        session = self._client.session_handler.fetch_session()
-
-        await session.request(route.method, route.path, None, json={"address": address})
-
-    async def update_all_routeplanner_addresses(self) -> None:
-        """
-        Free all routeplanner addresses.
-
-        Frees every blocked routeplanner address.
-
-        ![Lavalink](../assets/lavalink_logo.png){ .twemoji } [Reference](https://lavalink.dev/api/rest#unmark-all-failed-address)
-
-        Example
-        -------
-        ```py
-        await client.rest.update_all_routeplanner_addresses()
-        ```
-
-        Raises
-        ------
-        NoSessionsError
-            Raised when there is no available sessions for this request to take place.
-        TimeoutError
-            Raised when the request takes too long to respond.
-        RestEmptyError
-            Raised when the request required a return type, but received nothing, or a 204 response.
-        RestStatusError
-            Raised when a 4XX or a 5XX status is received.
-        RestRequestError
-            Raised when a 4XX or a 5XX status is received, and lavalink gives more information.
-        RestError
-            Raised when an unknown error is caught.
-        """
-        route = routes.POST_ROUTEPLANNER_FREE_ALL
-
-        _logger.log(TRACE_LEVEL, str(route))
-
-        session = self._client.session_handler.fetch_session()
-
-        await session.request(
-            route.method,
-            route.path,
-            None,
-        )
-
-
-# MIT License
-
-# Copyright (c) 2023-present MPlatypus
-
-# Permission is hereby granted, free of charge, to any person obtaining a copy
-# of this software and associated documentation files (the "Software"), to deal
-# in the Software without restriction, including without limitation the rights
-# to use, copy, modify, merge, publish, distribute, sublicense, and/or sell
-# copies of the Software, and to permit persons to whom the Software is
-# furnished to do so, subject to the following conditions:
-
-# The above copyright notice and this permission notice shall be included in all
-# copies or substantial portions of the Software.
-
-# THE SOFTWARE IS PROVIDED "AS IS", WITHOUT WARRANTY OF ANY KIND, EXPRESS OR
-# IMPLIED, INCLUDING BUT NOT LIMITED TO THE WARRANTIES OF MERCHANTABILITY,
-# FITNESS FOR A PARTICULAR PURPOSE AND NONINFRINGEMENT. IN NO EVENT SHALL THE
-# AUTHORS OR COPYRIGHT HOLDERS BE LIABLE FOR ANY CLAIM, DAMAGES OR OTHER
-# LIABILITY, WHETHER IN AN ACTION OF CONTRACT, TORT OR OTHERWISE, ARISING FROM,
-# OUT OF OR IN CONNECTION WITH THE SOFTWARE OR THE USE OR OTHER DEALINGS IN THE
-# SOFTWARE.
+"""
+Rest client.
+
+All REST based actions, happen in here.
+"""
+
+from __future__ import annotations
+
+import typing
+
+import hikari
+
+from ongaku import errors
+from ongaku.internal import routes
+from ongaku.internal.logger import TRACE_LEVEL
+from ongaku.internal.logger import logger
+
+if typing.TYPE_CHECKING:
+    from ongaku.abc.info import Info
+    from ongaku.abc.player import Player
+    from ongaku.abc.player import Voice
+    from ongaku.abc.playlist import Playlist
+    from ongaku.abc.routeplanner import RoutePlannerStatus
+    from ongaku.abc.session import Session as ABCSession
+    from ongaku.abc.statistics import Statistics
+    from ongaku.abc.track import Track
+
+_logger = logger.getChild("rest")
+
+if typing.TYPE_CHECKING:
+    from ongaku.client import Client
+
+
+__all__ = ("RESTClient",)
+
+
+class RESTClient:
+    """
+    Base REST Client.
+
+    The base REST client, for all rest related actions.
+
+    !!! warning
+        Please do not create this on your own. Please use the rest attribute, in the base client object you created.
+    """
+
+    def __init__(self, client: Client) -> None:
+        self._client = client
+
+    async def load_track(  # noqa: C901
+        self, query: str
+    ) -> Playlist | typing.Sequence[Track] | Track | None:
+        """
+        Load tracks.
+
+        Loads tracks from a site, a playlist or a track, to play on a player.
+
+        ![Lavalink](../assets/lavalink_logo.png){ .twemoji } [Reference](https://lavalink.dev/api/rest#track-loading)
+
+        Example
+        -------
+        ```py
+        track = await client.rest.load_track("ytsearch:ajr")
+
+        await player.play(track)
+        ```
+
+        Parameters
+        ----------
+        query
+            The query for the search/link.
+
+        Raises
+        ------
+        NoSessionsError
+            Raised when there is no available sessions for this request to take place.
+        TimeoutError
+            Raised when the request takes too long to respond.
+        RestEmptyError
+            Raised when the request required a return type, but received nothing, or a 204 response.
+        RestStatusError
+            Raised when a 4XX or a 5XX status is received.
+        BuildError
+            Raised when the track, playlist or search could not be built.
+        RestRequestError
+            Raised when a 4XX or a 5XX status is received, and lavalink gives more information.
+        RestError
+            Raised when an unknown error is caught.
+
+        Returns
+        -------
+        typing.Sequence[Track]
+            A sequence of tracks (a search result)
+        Playlist
+            A Playlist object.
+        Track
+            A Track object.
+        None
+            No result was returned.
+        """
+        route = routes.GET_LOAD_TRACKS
+
+        _logger.log(TRACE_LEVEL, str(route))
+
+        session = self._client.session_handler.fetch_session()
+
+        response = await session.request(
+            route.method, route.path, dict, params={"identifier": query}
+        )
+
+        if response is None:
+            raise ValueError("Response is required for this request.")
+
+        load_type: str = response["loadType"]
+
+        if load_type == "empty":
+            _logger.log(TRACE_LEVEL, "loadType is empty.")
+            return
+
+        elif load_type == "error":
+            _logger.log(TRACE_LEVEL, "loadType caused an error.")
+
+            raise errors.RestExceptionError.from_error(
+                self._client.entity_builder.build_exception_error(response["data"])
+            )
+
+        elif load_type == "search":
+            _logger.log(TRACE_LEVEL, "loadType was a search result.")
+            tracks: typing.Sequence[Track] = []
+            for track in response["data"]:
+                try:
+                    tracks.append(self._client.entity_builder.build_track(track))
+                except Exception as e:
+                    raise errors.BuildError(str(e))
+
+            build = tracks
+
+        elif load_type == "track":
+            _logger.log(TRACE_LEVEL, "loadType was a track link.")
+            try:
+                build = self._client.entity_builder.build_track(response["data"])
+            except Exception as e:
+                raise errors.BuildError(str(e))
+
+        elif load_type == "playlist":
+            _logger.log(TRACE_LEVEL, "loadType was a playlist link.")
+            try:
+                build = self._client.entity_builder.build_playlist(response["data"])
+            except Exception as e:
+                raise errors.BuildError(str(e))
+
+        else:
+            raise errors.BuildError(f"An unknown loadType was received: {load_type}")
+
+        return build
+
+    async def decode_track(self, track: str) -> Track:
+        """
+        Decode a track.
+
+        Decode a track from its encoded state.
+
+        ![Lavalink](../assets/lavalink_logo.png){ .twemoji } [Reference](https://lavalink.dev/api/rest#track-decoding)
+
+        Example
+        -------
+        ```py
+        track = await client.rest.decode_track(BASE64)
+
+        await player.play(track)
+        ```
+
+        Parameters
+        ----------
+        track
+            The BASE64 code, from a previously encoded track.
+
+        Raises
+        ------
+        NoSessionsError
+            Raised when there is no available sessions for this request to take place.
+        TimeoutError
+            Raised when the request takes too long to respond.
+        RestEmptyError
+            Raised when the request required a return type, but received nothing, or a 204 response.
+        RestStatusError
+            Raised when a 4XX or a 5XX status is received.
+        BuildError
+            Raised when the track could not be built
+        RestRequestError
+            Raised when a 4XX or a 5XX status is received, and lavalink gives more information.
+        RestError
+            Raised when an unknown error is caught.
+
+        Returns
+        -------
+        Track
+            The Track object.
+        """
+        route = routes.GET_DECODE_TRACK
+
+        _logger.log(TRACE_LEVEL, str(route))
+
+        session = self._client.session_handler.fetch_session()
+
+        response = await session.request(
+            route.method, route.path, dict, params={"encodedTrack": track}
+        )
+
+        if response is None:
+            raise ValueError("Response is required for this request.")
+
+        return self._client.entity_builder.build_track(response)
+
+    async def decode_tracks(
+        self, tracks: typing.Sequence[str]
+    ) -> typing.Sequence[Track]:
+        """
+        Decode tracks.
+
+        Decode multiple tracks from their encoded state.
+
+        ![Lavalink](../assets/lavalink_logo.png){ .twemoji } [Reference](https://lavalink.dev/api/rest#track-decoding)
+
+        Example
+        -------
+        ```py
+        tracks = await client.rest.decode_tracks([BASE64_1, BASE64_2])
+
+        await player.add(tracks)
+        ```
+
+        Parameters
+        ----------
+        tracks
+            The BASE64 codes, from all the previously encoded tracks.
+
+        Raises
+        ------
+        NoSessionsError
+            Raised when there is no available sessions for this request to take place.
+        TimeoutError
+            Raised when the request takes too long to respond.
+        RestEmptyError
+            Raised when the request required a return type, but received nothing, or a 204 response.
+        RestStatusError
+            Raised when a 4XX or a 5XX status is received.
+        BuildError
+            Raised when the tracks could not be built.
+        RestRequestError
+            Raised when a 4XX or a 5XX status is received, and lavalink gives more information.
+        RestError
+            Raised when an unknown error is caught.
+
+        Returns
+        -------
+        typing.Sequence[Track]
+            The Track object.
+        """
+        route = routes.POST_DECODE_TRACKS
+
+        _logger.log(TRACE_LEVEL, str(route))
+
+        session = self._client.session_handler.fetch_session()
+
+        response = await session.request(
+            route.method,
+            route.path,
+            list,
+            headers={"Content-Type": "application/json"},
+            json=tracks,
+        )
+
+        if response is None:
+            raise ValueError("Response is required for this request.")
+
+        new_tracks: list[Track] = []
+
+        for track in response:
+            new_tracks.append(self._client.entity_builder.build_track(track))
+
+        return new_tracks
+
+    async def fetch_players(self, session_id: str) -> typing.Sequence[Player]:
+        """
+        Fetch all players.
+
+        Fetches all players on this session.
+
+        ![Lavalink](../assets/lavalink_logo.png){ .twemoji } [Reference](https://lavalink.dev/api/rest#get-players)
+
+        Example
+        -------
+        ```py
+        players = await client.rest.fetch_players(session_id)
+
+        for player in players:
+            print(player.guild_id)
+        ```
+
+        Parameters
+        ----------
+        session_id
+            The Session ID that the players are attached too.
+
+        Raises
+        ------
+        NoSessionsError
+            Raised when there is no available sessions for this request to take place.
+        TimeoutError
+            Raised when the request takes too long to respond.
+        RestEmptyError
+            Raised when the request required a return type, but received nothing, or a 204 response.
+        RestStatusError
+            Raised when a 4XX or a 5XX status is received.
+        BuildError
+            Raised when the players could not be built.
+        RestRequestError
+            Raised when a 4XX or a 5XX status is received, and lavalink gives more information.
+        RestError
+            Raised when an unknown error is caught.
+
+        Returns
+        -------
+        typing.Sequence[Player]
+            The Sequence of player objects.
+        """
+        route = routes.GET_PLAYERS
+
+        _logger.log(TRACE_LEVEL, str(route))
+
+        session = self._client.session_handler.fetch_session()
+
+        response = await session.request(
+            route.method,
+            route.path.format(session_id=session_id),
+            list,
+        )
+
+        if response is None:
+            raise ValueError("Response is required for this request.")
+
+        players: list[Player] = []
+
+        for player in response:
+            players.append(self._client.entity_builder.build_player(player))
+
+        return players
+
+    async def fetch_player(
+        self, session_id: str, guild: hikari.SnowflakeishOr[hikari.Guild]
+    ) -> Player:
+        """
+        Fetch a player.
+
+        Fetches a specific player from this session.
+
+        ![Lavalink](../assets/lavalink_logo.png){ .twemoji } [Reference](https://lavalink.dev/api/rest#get-player)
+
+        Example
+        -------
+        ```py
+        player = await client.rest.fetch_player(session_id, guild_id)
+
+        print(player.volume)
+        ```
+
+        Parameters
+        ----------
+        session_id
+            The Session ID that the players are attached too.
+        guild
+            The `guild` or `guild id` that the player is attached to.
+
+        Raises
+        ------
+        NoSessionsError
+            Raised when there is no available sessions for this request to take place.
+        TimeoutError
+            Raised when the request takes too long to respond.
+        RestEmptyError
+            Raised when the request required a return type, but received nothing, or a 204 response.
+        RestStatusError
+            Raised when a 4XX or a 5XX status is received.
+        BuildError
+            Raised when the player could not be built.
+        RestRequestError
+            Raised when a 4XX or a 5XX status is received, and lavalink gives more information.
+        RestError
+            Raised when an unknown error is caught.
+
+        Returns
+        -------
+        Player
+            The player object.
+        """
+        route = routes.GET_PLAYER
+
+        _logger.log(TRACE_LEVEL, str(route))
+
+        session = self._client.session_handler.fetch_session()
+
+        response = await session.request(
+            route.method,
+            route.path.format(session_id=session_id, guild_id=hikari.Snowflake(guild)),
+            dict,
+        )
+
+        if response is None:
+            raise ValueError("Response is required for this request.")
+
+        return self._client.entity_builder.build_player(response)
+
+    async def update_player(
+        self,
+        session_id: str,
+        guild: hikari.SnowflakeishOr[hikari.Guild],
+        *,
+        track: hikari.UndefinedNoneOr[Track] = hikari.UNDEFINED,
+        position: hikari.UndefinedOr[int] = hikari.UNDEFINED,
+        end_time: hikari.UndefinedOr[int] = hikari.UNDEFINED,
+        volume: hikari.UndefinedOr[int] = hikari.UNDEFINED,
+        paused: hikari.UndefinedOr[bool] = hikari.UNDEFINED,
+        voice: hikari.UndefinedOr[Voice] = hikari.UNDEFINED,
+        no_replace: bool = True,
+    ) -> Player:
+        """
+        Fetch a player.
+
+        Fetches a specific player from this session.
+
+        ![Lavalink](../assets/lavalink_logo.png){ .twemoji } [Reference](https://lavalink.dev/api/rest#update-player)
+
+        !!! tip
+            Setting any value (except for `session_id`, or `guild_id`) to None, will set their values to None.
+            To not modify them, do not set them to anything.
+
+        !!! warning
+            If you do not set any value (not including `session_id` or `guild_id` as they are required) you will receive a `ValueError`
+
+        Example
+        -------
+        ```py
+        await client.rest.update_player(session_id, guild_id, paused=True)
+        ```
+
+        Parameters
+        ----------
+        session_id
+            The Session ID that the players are attached too.
+        guild
+            The `guild` or `guild id` that the player is attached to.
+        track
+            The track you wish to set, or remove
+        position
+            The new position for the track.
+        end_time
+            The end time for the track.
+        volume
+            The volume of the player.
+        paused
+            Whether or not to pause the player.
+        voice
+            The player voice object you wish to set.
+        no_replace
+            Whether or not the track can be replaced.
+
+        Raises
+        ------
+        ValueError
+            Raised when nothing new has been set.
+        NoSessionsError
+            Raised when there is no available sessions for this request to take place.
+        TimeoutError
+            Raised when the request takes too long to respond.
+        RestEmptyError
+            Raised when the request required a return type, but received nothing, or a 204 response.
+        RestStatusError
+            Raised when a 4XX or a 5XX status is received.
+        BuildError
+            Raised when the track, playlist or search could not be built.
+        RestRequestError
+            Raised when a 4XX or a 5XX status is received, and lavalink gives more information.
+        RestError
+            Raised when an unknown error is caught.
+
+        Returns
+        -------
+        Player
+            The player object.
+        """
+        if (
+            track is hikari.UNDEFINED
+            and position is hikari.UNDEFINED
+            and end_time is hikari.UNDEFINED
+            and volume is hikari.UNDEFINED
+            and paused is hikari.UNDEFINED
+            and voice is hikari.UNDEFINED
+            and position is hikari.UNDEFINED
+        ):
+            raise ValueError("Update requires at least one change.")
+
+        patch_data: typing.MutableMapping[str, typing.Any] = {}
+
+        if track != hikari.UNDEFINED:
+            if track is None:
+                patch_data.update(
+                    {
+                        "track": {
+                            "encoded": None,
+                        }
+                    }
+                )
+            else:
+                patch_data.update(
+                    {
+                        "track": {
+                            "encoded": track.encoded,
+                        }
+                    }
+                )
+
+        if position != hikari.UNDEFINED:
+            patch_data.update({"position": position})
+
+        if end_time != hikari.UNDEFINED:
+            patch_data.update({"endTime": end_time})
+
+        if volume != hikari.UNDEFINED:
+            patch_data.update({"volume": volume})
+
+        if paused != hikari.UNDEFINED:
+            patch_data.update({"paused": paused})
+
+        if voice != hikari.UNDEFINED:
+            patch_data.update(
+                {
+                    "voice": {
+                        "token": voice.token,
+                        "endpoint": voice.endpoint,
+                        "sessionId": voice.session_id,
+                    }
+                }
+            )
+
+        route = routes.PATCH_PLAYER_UPDATE
+
+        _logger.log(
+            TRACE_LEVEL,
+            str(route),
+        )
+
+        session = self._client.session_handler.fetch_session()
+        _logger.warning(patch_data)
+        response = await session.request(
+            route.method,
+            route.path.format(session_id=session_id, guild_id=hikari.Snowflake(guild)),
+            dict,
+            headers={"Content-Type": "application/json"},
+            json=patch_data,
+            params={"noReplace": "true" if no_replace else "false"},
+        )
+
+        if response is None:
+            raise ValueError("Response is required for this request.")
+
+        return self._client.entity_builder.build_player(response)
+
+    async def delete_player(
+        self, session_id: str, guild: hikari.SnowflakeishOr[hikari.Guild]
+    ) -> None:
+        """
+        Delete a player.
+
+        Deletes a specific player from this session.
+
+        ![Lavalink](../assets/lavalink_logo.png){ .twemoji } [Reference](https://lavalink.dev/api/rest#destroy-player)
+
+        Example
+        -------
+        ```py
+        await client.rest.delete_player(session_id, guild_id)
+        ```
+
+        Parameters
+        ----------
+        session_id
+            The Session ID that the players are attached too.
+        guild
+            The `guild` or `guild id` that the player is attached to.
+
+        Raises
+        ------
+        NoSessionsError
+            Raised when there is no available sessions for this request to take place.
+        TimeoutError
+            Raised when the request takes too long to respond.
+        RestEmptyError
+            Raised when the request required a return type, but received nothing, or a 204 response.
+        RestStatusError
+            Raised when a 4XX or a 5XX status is received.
+        RestRequestError
+            Raised when a 4XX or a 5XX status is received, and lavalink gives more information.
+        RestError
+            Raised when an unknown error is caught.
+        """
+        route = routes.DELETE_PLAYER
+
+        _logger.log(TRACE_LEVEL, str(route))
+
+        session = self._client.session_handler.fetch_session()
+
+        await session.request(
+            route.method,
+            route.path.format(session_id=session_id, guild_id=hikari.Snowflake(guild)),
+            None,
+        )
+
+    async def update_session(
+        self,
+        session_id: str,
+        *,
+        resuming: bool | None = None,
+        timeout: int | None = None,
+    ) -> ABCSession:
+        """
+        Update Lavalink session.
+
+        Updates the lavalink session.
+
+        ![Lavalink](../assets/lavalink_logo.png){ .twemoji } [Reference](https://lavalink.dev/api/rest#update-session)
+
+        Example
+        -------
+        ```py
+        await client.rest.update_session(session_id, False)
+        ```
+
+        Parameters
+        ----------
+        session_id
+            The session you wish to update.
+
+        Raises
+        ------
+        NoSessionsError
+            Raised when there is no available sessions for this request to take place.
+        TimeoutError
+            Raised when the request takes too long to respond.
+        RestEmptyError
+            Raised when the request required a return type, but received nothing, or a 204 response.
+        RestStatusError
+            Raised when a 4XX or a 5XX status is received.
+        BuildError
+            Raised when the session could not be built.
+        RestRequestError
+            Raised when a 4XX or a 5XX status is received, and lavalink gives more information.
+        RestError
+            Raised when an unknown error is caught.
+
+        Returns
+        -------
+        Session
+            The Session object.
+        """
+        route = routes.PATCH_SESSION_UPDATE
+
+        _logger.log(TRACE_LEVEL, str(route))
+
+        session = self._client.session_handler.fetch_session()
+
+        data: typing.MutableMapping[str, typing.Any] = {}
+
+        if resuming is not None:
+            data.update({"resuming": resuming})
+
+        if timeout:
+            data.update({"timeout": timeout})
+
+        response = await session.request(
+            route.method,
+            route.path.format(session_id=session_id),
+            dict,
+            headers={"Content-Type": "application/json"},
+            json=data,
+        )
+
+        if response is None:
+            raise ValueError("Response is required for this request.")
+
+        return self._client.entity_builder.build_session(response)
+
+    async def fetch_info(self) -> Info:
+        """
+        Get information.
+
+        Gets the current sessions information.
+
+        ![Lavalink](../assets/lavalink_logo.png){ .twemoji } [Reference](https://lavalink.dev/api/rest#get-lavalink-info)
+
+        Example
+        -------
+        ```py
+        info = await client.rest.fetch_info()
+
+        print(info.version.semver)
+        ```
+
+        Raises
+        ------
+        NoSessionsError
+            Raised when there is no available sessions for this request to take place.
+        TimeoutError
+            Raised when the request takes too long to respond.
+        RestEmptyError
+            Raised when the request required a return type, but received nothing, or a 204 response.
+        RestStatusError
+            Raised when a 4XX or a 5XX status is received.
+        BuildError
+            Raised when the information could not be built.
+        RestRequestError
+            Raised when a 4XX or a 5XX status is received, and lavalink gives more information.
+        RestError
+            Raised when an unknown error is caught.
+
+        Returns
+        -------
+        Info
+            The Info object.
+        """
+        route = routes.GET_INFO
+
+        _logger.log(TRACE_LEVEL, str(route))
+
+        session = self._client.session_handler.fetch_session()
+
+        response = await session.request(
+            route.method,
+            route.path,
+            dict,
+        )
+
+        if response is None:
+            raise ValueError("Response is required for this request.")
+
+        return self._client.entity_builder.build_info(response)
+
+    async def fetch_version(self) -> str:
+        """
+        Get version.
+
+        Gets the current Lavalink version.
+
+        ![Lavalink](../assets/lavalink_logo.png){ .twemoji } [Reference](https://lavalink.dev/api/rest#get-lavalink-version)
+
+        Example
+        -------
+        ```py
+        version = await client.rest.fetch_version()
+
+        print(version)
+        ```
+
+        Raises
+        ------
+        NoSessionsError
+            Raised when there is no available sessions for this request to take place.
+        TimeoutError
+            Raised when the request takes too long to respond.
+        RestEmptyError
+            Raised when the request required a return type, but received nothing, or a 204 response.
+        RestStatusError
+            Raised when a 4XX or a 5XX status is received.
+        RestRequestError
+            Raised when a 4XX or a 5XX status is received, and lavalink gives more information.
+        RestError
+            Raised when an unknown error is caught.
+
+        Returns
+        -------
+        str
+            The version, in string format.
+        """
+        route = routes.GET_VERSION
+
+        _logger.log(TRACE_LEVEL, str(route))
+
+        session = self._client.session_handler.fetch_session()
+
+        response = await session.request(route.method, route.path, str, version=False)
+
+        if response is None:
+            raise ValueError("Response is required for this request.")
+
+        return response
+
+    async def fetch_stats(self) -> Statistics:
+        """
+        Get statistics.
+
+        Gets the current Lavalink statistics.
+
+        ![Lavalink](../assets/lavalink_logo.png){ .twemoji } [Reference](https://lavalink.dev/api/rest#get-lavalink-stats)
+
+        !!! note
+            frame_statistics will always be `None`.
+
+        Example
+        -------
+        ```py
+        stats = await client.rest.fetch_stats()
+
+        print(stats.players)
+        ```
+
+        Raises
+        ------
+        NoSessionsError
+            Raised when there is no available sessions for this request to take place.
+        TimeoutError
+            Raised when the request takes too long to respond.
+        RestEmptyError
+            Raised when the request required a return type, but received nothing, or a 204 response.
+        RestStatusError
+            Raised when a 4XX or a 5XX status is received.
+        BuildError
+            Raised when the statistics could not be built.
+        RestRequestError
+            Raised when a 4XX or a 5XX status is received, and lavalink gives more information.
+        RestError
+            Raised when an unknown error is caught.
+
+        Returns
+        -------
+        Statistics
+            The Statistics object.
+        """
+        route = routes.GET_STATISTICS
+
+        _logger.log(TRACE_LEVEL, str(route))
+
+        session = self._client.session_handler.fetch_session()
+
+        response = await session.request(
+            route.method,
+            route.path,
+            dict,
+        )
+
+        if response is None:
+            raise ValueError("Response is required for this request.")
+
+        return self._client.entity_builder.build_statistics(response)
+
+    async def fetch_routeplanner_status(self) -> RoutePlannerStatus | None:
+        """
+        Fetch routeplanner status.
+
+        Fetches the routeplanner status of the current session.
+
+        ![Lavalink](../assets/lavalink_logo.png){ .twemoji } [Reference](https://lavalink.dev/api/rest#get-routeplanner-status)
+
+        Example
+        -------
+        ```py
+        routeplanner_status = await client.rest.fetch_routeplanner_status()
+
+        if routeplanner_status:
+            print(routeplanner_status.class_type.name)
+        ```
+
+        Raises
+        ------
+        NoSessionsError
+            Raised when there is no available sessions for this request to take place.
+        TimeoutError
+            Raised when the request takes too long to respond.
+        RestEmptyError
+            Raised when the request required a return type, but received nothing, or a 204 response.
+        RestStatusError
+            Raised when a 4XX or a 5XX status is received.
+        BuildError
+            Raised when the routeplanner status could not be built.
+        RestRequestError
+            Raised when a 4XX or a 5XX status is received, and lavalink gives more information.
+        RestError
+            Raised when an unknown error is caught.
+
+        Returns
+        -------
+        RoutePlannerStatus
+            The RoutePlannerStatus object.
+        None
+            The Route Planner for this server is not active.
+        """
+        route = routes.GET_ROUTEPLANNER_STATUS
+
+        _logger.log(TRACE_LEVEL, str(route))
+
+        session = self._client.session_handler.fetch_session()
+
+        try:
+            response = await session.request(
+                route.method,
+                route.path,
+                dict,
+            )
+        except errors.RestEmptyError:
+            response = None
+
+        if response is None:
+            return
+
+        return self._client.entity_builder.build_routeplanner_status(response)
+
+    async def update_routeplanner_address(self, address: str) -> None:
+        """
+        Free routeplanner address.
+
+        Free's the specified routeplanner address.
+
+        ![Lavalink](../assets/lavalink_logo.png){ .twemoji } [Reference](https://lavalink.dev/api/rest#unmark-a-failed-address)
+
+        Example
+        -------
+        ```py
+        await client.rest.update_routeplanner_address(address)
+        ```
+
+        Parameters
+        ----------
+        address
+            The address you wish to free.
+
+        Raises
+        ------
+        NoSessionsError
+            Raised when there is no available sessions for this request to take place.
+        TimeoutError
+            Raised when the request takes too long to respond.
+        RestEmptyError
+            Raised when the request required a return type, but received nothing, or a 204 response.
+        RestStatusError
+            Raised when a 4XX or a 5XX status is received.
+        RestRequestError
+            Raised when a 4XX or a 5XX status is received, and lavalink gives more information.
+        RestError
+            Raised when an unknown error is caught.
+        """
+        route = routes.POST_ROUTEPLANNER_FREE_ADDRESS
+
+        _logger.log(TRACE_LEVEL, str(route))
+
+        session = self._client.session_handler.fetch_session()
+
+        await session.request(route.method, route.path, None, json={"address": address})
+
+    async def update_all_routeplanner_addresses(self) -> None:
+        """
+        Free all routeplanner addresses.
+
+        Frees every blocked routeplanner address.
+
+        ![Lavalink](../assets/lavalink_logo.png){ .twemoji } [Reference](https://lavalink.dev/api/rest#unmark-all-failed-address)
+
+        Example
+        -------
+        ```py
+        await client.rest.update_all_routeplanner_addresses()
+        ```
+
+        Raises
+        ------
+        NoSessionsError
+            Raised when there is no available sessions for this request to take place.
+        TimeoutError
+            Raised when the request takes too long to respond.
+        RestEmptyError
+            Raised when the request required a return type, but received nothing, or a 204 response.
+        RestStatusError
+            Raised when a 4XX or a 5XX status is received.
+        RestRequestError
+            Raised when a 4XX or a 5XX status is received, and lavalink gives more information.
+        RestError
+            Raised when an unknown error is caught.
+        """
+        route = routes.POST_ROUTEPLANNER_FREE_ALL
+
+        _logger.log(TRACE_LEVEL, str(route))
+
+        session = self._client.session_handler.fetch_session()
+
+        await session.request(
+            route.method,
+            route.path,
+            None,
+        )
+
+
+# MIT License
+
+# Copyright (c) 2023-present MPlatypus
+
+# Permission is hereby granted, free of charge, to any person obtaining a copy
+# of this software and associated documentation files (the "Software"), to deal
+# in the Software without restriction, including without limitation the rights
+# to use, copy, modify, merge, publish, distribute, sublicense, and/or sell
+# copies of the Software, and to permit persons to whom the Software is
+# furnished to do so, subject to the following conditions:
+
+# The above copyright notice and this permission notice shall be included in all
+# copies or substantial portions of the Software.
+
+# THE SOFTWARE IS PROVIDED "AS IS", WITHOUT WARRANTY OF ANY KIND, EXPRESS OR
+# IMPLIED, INCLUDING BUT NOT LIMITED TO THE WARRANTIES OF MERCHANTABILITY,
+# FITNESS FOR A PARTICULAR PURPOSE AND NONINFRINGEMENT. IN NO EVENT SHALL THE
+# AUTHORS OR COPYRIGHT HOLDERS BE LIABLE FOR ANY CLAIM, DAMAGES OR OTHER
+# LIABILITY, WHETHER IN AN ACTION OF CONTRACT, TORT OR OTHERWISE, ARISING FROM,
+# OUT OF OR IN CONNECTION WITH THE SOFTWARE OR THE USE OR OTHER DEALINGS IN THE
+# SOFTWARE.