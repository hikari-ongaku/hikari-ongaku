"""
Session.

Session related objects.
"""

from __future__ import annotations

import asyncio
import typing

import aiohttp

from ongaku import enums
from ongaku import errors
from ongaku.internal.about import __version__
from ongaku.internal.converters import json_loads
from ongaku.internal.logger import logger
from ongaku.internal import types

_logger = logger.getChild("session")

if typing.TYPE_CHECKING:
    import hikari

    from ongaku.client import Client
    from ongaku.handlers import SessionHandlerBase
    from ongaku.player import Player

__all__ = ("Session",)


class Session:
    """
    Session.

    The base session object.

    Parameters
    ----------
    client
        The ongaku client attached to this session.
    name
        The name of the session.
    ssl
        Whether the server is https or just http.
    host
        The host of the lavalink server.
    port
        The port of the lavalink server.
    password
        The password of the lavalink server.
    attempts
        The attempts that the session is allowed to use, before completely shutting down.
    """

    def __init__(
        self,
        client: Client,
        name: str,
        ssl: bool,
        host: str,
        port: int,
        password: str,
        attempts: int,
    ) -> None:
        self._client = client
        self._name = name
        self._ssl = ssl
        self._host = host
        self._port = port
        self._password = password
        self._attempts = attempts
        self._remaining_attempts = attempts
        self._base_uri = f"http{'s' if ssl else ''}://{host}:{port}"
        self._session_id = None
        self._session_task: asyncio.Task[None] | None = None
        self._status = enums.SessionStatus.NOT_CONNECTED
        self._players: typing.MutableMapping[hikari.Snowflake, Player] = {}
        self._base_headers: typing.MutableMapping[str, typing.Any]
        self._websocket_headers: typing.MutableMapping[str, typing.Any]
        self._authorization_headers: typing.Mapping[str, typing.Any] = {"Authorization": password}

    @property
    def client(self) -> Client:
        """The client attached to the bot."""
        return self._client

    @property
    def app(self) -> hikari.GatewayBotAware:
        """The application attached to this bot."""
        return self.client.app

    @property
    def name(self) -> str:
        """The name of the session."""
        return self._name

    @property
    def ssl(self) -> bool:
        """Whether the server uses https or just http."""
        return self._ssl

    @property
    def host(self) -> str:
        """The host, or domain of the site."""
        return self._host

    @property
    def port(self) -> int:
        """The port of the server."""
        return self._port

    @property
    def password(self) -> str:
        """The password for the server."""
        return self._password

    @property
    def base_uri(self) -> str:
        """The base uri for the server."""
        return self._base_uri

    @property
    def auth_headers(self) -> typing.Mapping[str, typing.Any]:
        """The headers required for authorization. This is automatically added."""
        return self._authorization_headers
    
    @property
    def status(self) -> enums.SessionStatus:
        """The current status of the server."""
        return self._status

    @property
    def session_id(self) -> str | None:
        """
        The current session id.

        !!! note
            Shows up as none if the current session failed to connect, or has not connected yet.
        """
        return self._session_id

    async def request(
        self,
        method: str,
        path: str,
        type: typing.Type[types.RequestT] | None,
        *,
        headers: typing.Mapping[str, typing.Any] = {},
        json: typing.Mapping[str, typing.Any] | typing.Sequence[typing.Any] = {},
        params: typing.Mapping[str, typing.Any] = {},
        ignore_default_headers: bool = False,
    ) -> types.RequestT | None:
        """Request.

        Make a http(s) request to the current session

        Parameters
        ----------
        method
            The method to send the request as. `GET`, `POST`, `PATCH`, `DELETE`, `PUT`
        path
            The path to the url. e.g. `/v4/info`
        type
            The response type you expect.
        headers
            The headers you wish to send.
        json
            The json data you wish to send.
        params
            The parameters you wish to send.
        ignore_default_headers
            Whether to ignore the default headers or not.

        Returns
        -------
        types.RequestT
            Your requested type of data.

        Raises
        ------
        errors.RestException
           Raised when the requested type is not returned.
        """
        session = self.client._get_client_session()

        new_headers: typing.MutableMapping[str, typing.Any] = typing.MutableMapping()

        if ignore_default_headers:
            new_headers.update(self.auth_headers)

        new_headers.update(headers)

        try:
            async with session.request(
                method, self.base_uri + path, 
                headers=new_headers,
                json=json, 
                params=params
            ) as response:
                if response.status >= 400:
                    raise errors.RestException()
                
                if type is None:
                    return
                
                text = await response.text()

                if isinstance(type, typing.Mapping | typing.Sequence):
                    return type(json_loads(text))
                
                elif isinstance(type, str | int | bool | float):
                    return type(text)
                
                
        except asyncio.TimeoutError:
            _logger.warning(f"timed out on {str(path)}")
            raise errors.TimeoutException

        except Exception as e:
            _logger.warning(f"{e} occurred on {str(path)}")
            raise errors.RestException

    async def _handle_op_code(self, data: str) -> None:
        mapped_data = json_loads(data)

        if isinstance(mapped_data, typing.Sequence):
            raise errors.BuildException(
                "Invalid data received. Must be of type 'typing.Mapping' and not 'typing.Sequence'"
            )

        op_code = enums.WebsocketOPCode(mapped_data["op"])

        if op_code == enums.WebsocketOPCode.READY:
            parser = self.client.entity_builder.build_ready_event(mapped_data)
            event = self.client.event_builder.build_ready_event(parser.resumed, parser.session_id, self)

            self._session_id = parser.session_id

        elif op_code == enums.WebsocketOPCode.PLAYER_UPDATE:
            parser = self.client.entity_builder.build_player_update_event(mapped_data)
            event = self.client.event_builder.build_player_update_event(
                parser.guild_id,
                parser.state,
                self,
            )

        elif op_code == enums.WebsocketOPCode.STATS:
            parser = self.client.entity_builder.build_statistics(mapped_data)

            event = self.client.event_builder.build_statistics_event(
                parser.players,
                parser.playing_players,
                parser.uptime,
                parser.memory,
                parser.cpu,
                parser.frame_stats,
                self,
            )

        else:
            event_type = enums.WebsocketEvent(mapped_data["type"])

            if event_type == enums.WebsocketEvent.TRACK_START_EVENT:
                parser = self.client.entity_builder.build_track_start_event(mapped_data)

                event = self.client.event_builder.build_track_start_event(
                    parser.guild_id,
                    parser.track,
                    self,
                )

            elif event_type == enums.WebsocketEvent.TRACK_END_EVENT:
                parser = self.client.entity_builder.build_track_end_event(mapped_data)

                event = self.client.event_builder.build_track_end_event(
                    parser.guild_id,
                    parser.track,
                    parser.reason,
                    self,
                )

            elif event_type == enums.WebsocketEvent.TRACK_EXCEPTION_EVENT:
                parser = self.client.entity_builder.build_track_exception_event(mapped_data)

                event = self.client.event_builder.build_track_exception_event(
                    parser.guild_id,
                    parser.track,
                    parser.exception,
                    self,
                )

            elif event_type == enums.WebsocketEvent.TRACK_STUCK_EVENT:
                parser = self.client.entity_builder.build_track_stuck_event(mapped_data)

                event = self.client.event_builder.build_track_stuck_event(
                    parser.guild_id,
                    parser.track,
                    parser.threshold_ms,
                    self,
                )

            else:
                parser = self.client.entity_builder.build_websocket_closed_event(mapped_data)

                event = self.client.event_builder.build_websocket_closed_event(
                    parser.guild_id,
                    parser.code,
                    parser.reason,
                    parser.by_remote,
                    self,
                )

        self.app.event_manager.dispatch(event)

    async def _handle_ws_message(self, msg: aiohttp.WSMessage) -> None:
        if msg.type == aiohttp.WSMsgType.TEXT:
<<<<<<< HEAD
            event = self.client.event_builder.build_payload_event(msg.data, self)
            self.app.dispatch(event)
=======
            event = events.PayloadEvent(self.app, self.client, self, msg.data)
            self.app.event_manager.dispatch(event)
>>>>>>> 6f4b561a

            await self._handle_op_code(msg.data)

        elif msg.type == aiohttp.WSMsgType.ERROR:
            self._status = enums.SessionStatus.FAILURE
            _logger.warning("An error occurred.")
            await self.transfer(self.client._session_handler)

        elif msg.type == aiohttp.WSMsgType.CLOSED:
            self._status = enums.SessionStatus.FAILURE
            _logger.warning(
                f"Told to close. Code: {msg.data.name}. Message: {msg.extra}"
            )
            await self.transfer(self.client._session_handler)

    async def _websocket(self) -> None:
        bot = self.app.get_me()

        if not bot:
            if self._remaining_attempts > 0:
                self._status = enums.SessionStatus.NOT_CONNECTED

                _logger.warning(
                    "Attempted fetching the bot, but failed as it does not exist."
                )
            else:
                self._status = enums.SessionStatus.FAILURE

            _logger.warning(
                "Attempted fetching the bot, but failed as it does not exist."
            )

            raise errors.SessionStartException

        

        self._websocket_headers = {"User-Id": str(int(bot.id)), "Client-Name": f"{bot.global_name if bot.global_name else 'unknown'}/{__version__}"}

        new_headers: typing.MutableMapping[str, typing.Any] = {}

        new_headers.update(self._websocket_headers)

        new_headers.update(self.auth_headers)

        while self._remaining_attempts >= 1:
            if self._remaining_attempts != self._attempts:
                await asyncio.sleep(2.5)
            self._remaining_attempts -= 1
            try:
                async with self.client._get_client_session() as session:
                    async with session.ws_connect(
                        self.base_uri + "/v4/websocket",
                        headers=new_headers,
                        autoclose=False,
                    ) as ws:
                        self._status = enums.SessionStatus.CONNECTED
                        async for msg in ws:
                            await self._handle_ws_message(msg)

            except Exception as e:
                _logger.warning(f"Websocket connection failure: {e}")
                self._status = enums.SessionStatus.NOT_CONNECTED

        else:
            _logger.critical(f"Server has no more attempts.")
            self._status = enums.SessionStatus.NOT_CONNECTED

    def _get_session_id(self) -> str:
        if self._session_id:
            return self._session_id

        raise errors.SessionStartException

    async def transfer(self, session_handler: SessionHandlerBase) -> None:
        """
        Transfer.

        Transfer all the players from this session, to a different one.

        Parameters
        ----------
        session_handler
            The session handler, that will allow this session to move its players too.
        """
        for id, player in self._players.items():
            await player.disconnect()

            new_player = await session_handler.create_player(id)

            if player.channel_id:
                await new_player.connect(player.channel_id)

            await new_player.add(player.queue)

            await new_player.set_autoplay(player.autoplay)

        await self.stop()

    async def start(self) -> None:
        """
        Start the session.

        Starts up the session, to receive events.
        """
        self._session_task = asyncio.create_task(self._websocket())

    async def stop(self) -> None:
        """
        Stop the session.

        Stops the current session, if it is running.
        """
        if self._session_task:
            self._session_task.cancel()


# MIT License

# Copyright (c) 2023 MPlatypus

# Permission is hereby granted, free of charge, to any person obtaining a copy
# of this software and associated documentation files (the "Software"), to deal
# in the Software without restriction, including without limitation the rights
# to use, copy, modify, merge, publish, distribute, sublicense, and/or sell
# copies of the Software, and to permit persons to whom the Software is
# furnished to do so, subject to the following conditions:

# The above copyright notice and this permission notice shall be included in all
# copies or substantial portions of the Software.

# THE SOFTWARE IS PROVIDED "AS IS", WITHOUT WARRANTY OF ANY KIND, EXPRESS OR
# IMPLIED, INCLUDING BUT NOT LIMITED TO THE WARRANTIES OF MERCHANTABILITY,
# FITNESS FOR A PARTICULAR PURPOSE AND NONINFRINGEMENT. IN NO EVENT SHALL THE
# AUTHORS OR COPYRIGHT HOLDERS BE LIABLE FOR ANY CLAIM, DAMAGES OR OTHER
# LIABILITY, WHETHER IN AN ACTION OF CONTRACT, TORT OR OTHERWISE, ARISING FROM,
# OUT OF OR IN CONNECTION WITH THE SOFTWARE OR THE USE OR OTHER DEALINGS IN THE
# SOFTWARE.
<|MERGE_RESOLUTION|>--- conflicted
+++ resolved
@@ -1,462 +1,457 @@
-"""
-Session.
-
-Session related objects.
-"""
-
-from __future__ import annotations
-
-import asyncio
-import typing
-
-import aiohttp
-
-from ongaku import enums
-from ongaku import errors
-from ongaku.internal.about import __version__
-from ongaku.internal.converters import json_loads
-from ongaku.internal.logger import logger
-from ongaku.internal import types
-
-_logger = logger.getChild("session")
-
-if typing.TYPE_CHECKING:
-    import hikari
-
-    from ongaku.client import Client
-    from ongaku.handlers import SessionHandlerBase
-    from ongaku.player import Player
-
-__all__ = ("Session",)
-
-
-class Session:
-    """
-    Session.
-
-    The base session object.
-
-    Parameters
-    ----------
-    client
-        The ongaku client attached to this session.
-    name
-        The name of the session.
-    ssl
-        Whether the server is https or just http.
-    host
-        The host of the lavalink server.
-    port
-        The port of the lavalink server.
-    password
-        The password of the lavalink server.
-    attempts
-        The attempts that the session is allowed to use, before completely shutting down.
-    """
-
-    def __init__(
-        self,
-        client: Client,
-        name: str,
-        ssl: bool,
-        host: str,
-        port: int,
-        password: str,
-        attempts: int,
-    ) -> None:
-        self._client = client
-        self._name = name
-        self._ssl = ssl
-        self._host = host
-        self._port = port
-        self._password = password
-        self._attempts = attempts
-        self._remaining_attempts = attempts
-        self._base_uri = f"http{'s' if ssl else ''}://{host}:{port}"
-        self._session_id = None
-        self._session_task: asyncio.Task[None] | None = None
-        self._status = enums.SessionStatus.NOT_CONNECTED
-        self._players: typing.MutableMapping[hikari.Snowflake, Player] = {}
-        self._base_headers: typing.MutableMapping[str, typing.Any]
-        self._websocket_headers: typing.MutableMapping[str, typing.Any]
-        self._authorization_headers: typing.Mapping[str, typing.Any] = {"Authorization": password}
-
-    @property
-    def client(self) -> Client:
-        """The client attached to the bot."""
-        return self._client
-
-    @property
-    def app(self) -> hikari.GatewayBotAware:
-        """The application attached to this bot."""
-        return self.client.app
-
-    @property
-    def name(self) -> str:
-        """The name of the session."""
-        return self._name
-
-    @property
-    def ssl(self) -> bool:
-        """Whether the server uses https or just http."""
-        return self._ssl
-
-    @property
-    def host(self) -> str:
-        """The host, or domain of the site."""
-        return self._host
-
-    @property
-    def port(self) -> int:
-        """The port of the server."""
-        return self._port
-
-    @property
-    def password(self) -> str:
-        """The password for the server."""
-        return self._password
-
-    @property
-    def base_uri(self) -> str:
-        """The base uri for the server."""
-        return self._base_uri
-
-    @property
-    def auth_headers(self) -> typing.Mapping[str, typing.Any]:
-        """The headers required for authorization. This is automatically added."""
-        return self._authorization_headers
-    
-    @property
-    def status(self) -> enums.SessionStatus:
-        """The current status of the server."""
-        return self._status
-
-    @property
-    def session_id(self) -> str | None:
-        """
-        The current session id.
-
-        !!! note
-            Shows up as none if the current session failed to connect, or has not connected yet.
-        """
-        return self._session_id
-
-    async def request(
-        self,
-        method: str,
-        path: str,
-        type: typing.Type[types.RequestT] | None,
-        *,
-        headers: typing.Mapping[str, typing.Any] = {},
-        json: typing.Mapping[str, typing.Any] | typing.Sequence[typing.Any] = {},
-        params: typing.Mapping[str, typing.Any] = {},
-        ignore_default_headers: bool = False,
-    ) -> types.RequestT | None:
-        """Request.
-
-        Make a http(s) request to the current session
-
-        Parameters
-        ----------
-        method
-            The method to send the request as. `GET`, `POST`, `PATCH`, `DELETE`, `PUT`
-        path
-            The path to the url. e.g. `/v4/info`
-        type
-            The response type you expect.
-        headers
-            The headers you wish to send.
-        json
-            The json data you wish to send.
-        params
-            The parameters you wish to send.
-        ignore_default_headers
-            Whether to ignore the default headers or not.
-
-        Returns
-        -------
-        types.RequestT
-            Your requested type of data.
-
-        Raises
-        ------
-        errors.RestException
-           Raised when the requested type is not returned.
-        """
-        session = self.client._get_client_session()
-
-        new_headers: typing.MutableMapping[str, typing.Any] = typing.MutableMapping()
-
-        if ignore_default_headers:
-            new_headers.update(self.auth_headers)
-
-        new_headers.update(headers)
-
-        try:
-            async with session.request(
-                method, self.base_uri + path, 
-                headers=new_headers,
-                json=json, 
-                params=params
-            ) as response:
-                if response.status >= 400:
-                    raise errors.RestException()
-                
-                if type is None:
-                    return
-                
-                text = await response.text()
-
-                if isinstance(type, typing.Mapping | typing.Sequence):
-                    return type(json_loads(text))
-                
-                elif isinstance(type, str | int | bool | float):
-                    return type(text)
-                
-                
-        except asyncio.TimeoutError:
-            _logger.warning(f"timed out on {str(path)}")
-            raise errors.TimeoutException
-
-        except Exception as e:
-            _logger.warning(f"{e} occurred on {str(path)}")
-            raise errors.RestException
-
-    async def _handle_op_code(self, data: str) -> None:
-        mapped_data = json_loads(data)
-
-        if isinstance(mapped_data, typing.Sequence):
-            raise errors.BuildException(
-                "Invalid data received. Must be of type 'typing.Mapping' and not 'typing.Sequence'"
-            )
-
-        op_code = enums.WebsocketOPCode(mapped_data["op"])
-
-        if op_code == enums.WebsocketOPCode.READY:
-            parser = self.client.entity_builder.build_ready_event(mapped_data)
-            event = self.client.event_builder.build_ready_event(parser.resumed, parser.session_id, self)
-
-            self._session_id = parser.session_id
-
-        elif op_code == enums.WebsocketOPCode.PLAYER_UPDATE:
-            parser = self.client.entity_builder.build_player_update_event(mapped_data)
-            event = self.client.event_builder.build_player_update_event(
-                parser.guild_id,
-                parser.state,
-                self,
-            )
-
-        elif op_code == enums.WebsocketOPCode.STATS:
-            parser = self.client.entity_builder.build_statistics(mapped_data)
-
-            event = self.client.event_builder.build_statistics_event(
-                parser.players,
-                parser.playing_players,
-                parser.uptime,
-                parser.memory,
-                parser.cpu,
-                parser.frame_stats,
-                self,
-            )
-
-        else:
-            event_type = enums.WebsocketEvent(mapped_data["type"])
-
-            if event_type == enums.WebsocketEvent.TRACK_START_EVENT:
-                parser = self.client.entity_builder.build_track_start_event(mapped_data)
-
-                event = self.client.event_builder.build_track_start_event(
-                    parser.guild_id,
-                    parser.track,
-                    self,
-                )
-
-            elif event_type == enums.WebsocketEvent.TRACK_END_EVENT:
-                parser = self.client.entity_builder.build_track_end_event(mapped_data)
-
-                event = self.client.event_builder.build_track_end_event(
-                    parser.guild_id,
-                    parser.track,
-                    parser.reason,
-                    self,
-                )
-
-            elif event_type == enums.WebsocketEvent.TRACK_EXCEPTION_EVENT:
-                parser = self.client.entity_builder.build_track_exception_event(mapped_data)
-
-                event = self.client.event_builder.build_track_exception_event(
-                    parser.guild_id,
-                    parser.track,
-                    parser.exception,
-                    self,
-                )
-
-            elif event_type == enums.WebsocketEvent.TRACK_STUCK_EVENT:
-                parser = self.client.entity_builder.build_track_stuck_event(mapped_data)
-
-                event = self.client.event_builder.build_track_stuck_event(
-                    parser.guild_id,
-                    parser.track,
-                    parser.threshold_ms,
-                    self,
-                )
-
-            else:
-                parser = self.client.entity_builder.build_websocket_closed_event(mapped_data)
-
-                event = self.client.event_builder.build_websocket_closed_event(
-                    parser.guild_id,
-                    parser.code,
-                    parser.reason,
-                    parser.by_remote,
-                    self,
-                )
-
-        self.app.event_manager.dispatch(event)
-
-    async def _handle_ws_message(self, msg: aiohttp.WSMessage) -> None:
-        if msg.type == aiohttp.WSMsgType.TEXT:
-<<<<<<< HEAD
-            event = self.client.event_builder.build_payload_event(msg.data, self)
-            self.app.dispatch(event)
-=======
-            event = events.PayloadEvent(self.app, self.client, self, msg.data)
-            self.app.event_manager.dispatch(event)
->>>>>>> 6f4b561a
-
-            await self._handle_op_code(msg.data)
-
-        elif msg.type == aiohttp.WSMsgType.ERROR:
-            self._status = enums.SessionStatus.FAILURE
-            _logger.warning("An error occurred.")
-            await self.transfer(self.client._session_handler)
-
-        elif msg.type == aiohttp.WSMsgType.CLOSED:
-            self._status = enums.SessionStatus.FAILURE
-            _logger.warning(
-                f"Told to close. Code: {msg.data.name}. Message: {msg.extra}"
-            )
-            await self.transfer(self.client._session_handler)
-
-    async def _websocket(self) -> None:
-        bot = self.app.get_me()
-
-        if not bot:
-            if self._remaining_attempts > 0:
-                self._status = enums.SessionStatus.NOT_CONNECTED
-
-                _logger.warning(
-                    "Attempted fetching the bot, but failed as it does not exist."
-                )
-            else:
-                self._status = enums.SessionStatus.FAILURE
-
-            _logger.warning(
-                "Attempted fetching the bot, but failed as it does not exist."
-            )
-
-            raise errors.SessionStartException
-
-        
-
-        self._websocket_headers = {"User-Id": str(int(bot.id)), "Client-Name": f"{bot.global_name if bot.global_name else 'unknown'}/{__version__}"}
-
-        new_headers: typing.MutableMapping[str, typing.Any] = {}
-
-        new_headers.update(self._websocket_headers)
-
-        new_headers.update(self.auth_headers)
-
-        while self._remaining_attempts >= 1:
-            if self._remaining_attempts != self._attempts:
-                await asyncio.sleep(2.5)
-            self._remaining_attempts -= 1
-            try:
-                async with self.client._get_client_session() as session:
-                    async with session.ws_connect(
-                        self.base_uri + "/v4/websocket",
-                        headers=new_headers,
-                        autoclose=False,
-                    ) as ws:
-                        self._status = enums.SessionStatus.CONNECTED
-                        async for msg in ws:
-                            await self._handle_ws_message(msg)
-
-            except Exception as e:
-                _logger.warning(f"Websocket connection failure: {e}")
-                self._status = enums.SessionStatus.NOT_CONNECTED
-
-        else:
-            _logger.critical(f"Server has no more attempts.")
-            self._status = enums.SessionStatus.NOT_CONNECTED
-
-    def _get_session_id(self) -> str:
-        if self._session_id:
-            return self._session_id
-
-        raise errors.SessionStartException
-
-    async def transfer(self, session_handler: SessionHandlerBase) -> None:
-        """
-        Transfer.
-
-        Transfer all the players from this session, to a different one.
-
-        Parameters
-        ----------
-        session_handler
-            The session handler, that will allow this session to move its players too.
-        """
-        for id, player in self._players.items():
-            await player.disconnect()
-
-            new_player = await session_handler.create_player(id)
-
-            if player.channel_id:
-                await new_player.connect(player.channel_id)
-
-            await new_player.add(player.queue)
-
-            await new_player.set_autoplay(player.autoplay)
-
-        await self.stop()
-
-    async def start(self) -> None:
-        """
-        Start the session.
-
-        Starts up the session, to receive events.
-        """
-        self._session_task = asyncio.create_task(self._websocket())
-
-    async def stop(self) -> None:
-        """
-        Stop the session.
-
-        Stops the current session, if it is running.
-        """
-        if self._session_task:
-            self._session_task.cancel()
-
-
-# MIT License
-
-# Copyright (c) 2023 MPlatypus
-
-# Permission is hereby granted, free of charge, to any person obtaining a copy
-# of this software and associated documentation files (the "Software"), to deal
-# in the Software without restriction, including without limitation the rights
-# to use, copy, modify, merge, publish, distribute, sublicense, and/or sell
-# copies of the Software, and to permit persons to whom the Software is
-# furnished to do so, subject to the following conditions:
-
-# The above copyright notice and this permission notice shall be included in all
-# copies or substantial portions of the Software.
-
-# THE SOFTWARE IS PROVIDED "AS IS", WITHOUT WARRANTY OF ANY KIND, EXPRESS OR
-# IMPLIED, INCLUDING BUT NOT LIMITED TO THE WARRANTIES OF MERCHANTABILITY,
-# FITNESS FOR A PARTICULAR PURPOSE AND NONINFRINGEMENT. IN NO EVENT SHALL THE
-# AUTHORS OR COPYRIGHT HOLDERS BE LIABLE FOR ANY CLAIM, DAMAGES OR OTHER
-# LIABILITY, WHETHER IN AN ACTION OF CONTRACT, TORT OR OTHERWISE, ARISING FROM,
-# OUT OF OR IN CONNECTION WITH THE SOFTWARE OR THE USE OR OTHER DEALINGS IN THE
-# SOFTWARE.
+"""
+Session.
+
+Session related objects.
+"""
+
+from __future__ import annotations
+
+import asyncio
+import typing
+
+import aiohttp
+
+from ongaku import enums
+from ongaku import errors
+from ongaku.internal.about import __version__
+from ongaku.internal.converters import json_loads
+from ongaku.internal.logger import logger
+from ongaku.internal import types
+
+_logger = logger.getChild("session")
+
+if typing.TYPE_CHECKING:
+    import hikari
+
+    from ongaku.client import Client
+    from ongaku.handlers import SessionHandlerBase
+    from ongaku.player import Player
+
+__all__ = ("Session",)
+
+
+class Session:
+    """
+    Session.
+
+    The base session object.
+
+    Parameters
+    ----------
+    client
+        The ongaku client attached to this session.
+    name
+        The name of the session.
+    ssl
+        Whether the server is https or just http.
+    host
+        The host of the lavalink server.
+    port
+        The port of the lavalink server.
+    password
+        The password of the lavalink server.
+    attempts
+        The attempts that the session is allowed to use, before completely shutting down.
+    """
+
+    def __init__(
+        self,
+        client: Client,
+        name: str,
+        ssl: bool,
+        host: str,
+        port: int,
+        password: str,
+        attempts: int,
+    ) -> None:
+        self._client = client
+        self._name = name
+        self._ssl = ssl
+        self._host = host
+        self._port = port
+        self._password = password
+        self._attempts = attempts
+        self._remaining_attempts = attempts
+        self._base_uri = f"http{'s' if ssl else ''}://{host}:{port}"
+        self._session_id = None
+        self._session_task: asyncio.Task[None] | None = None
+        self._status = enums.SessionStatus.NOT_CONNECTED
+        self._players: typing.MutableMapping[hikari.Snowflake, Player] = {}
+        self._base_headers: typing.MutableMapping[str, typing.Any]
+        self._websocket_headers: typing.MutableMapping[str, typing.Any]
+        self._authorization_headers: typing.Mapping[str, typing.Any] = {"Authorization": password}
+
+    @property
+    def client(self) -> Client:
+        """The client attached to the bot."""
+        return self._client
+
+    @property
+    def app(self) -> hikari.GatewayBotAware:
+        """The application attached to this bot."""
+        return self.client.app
+
+    @property
+    def name(self) -> str:
+        """The name of the session."""
+        return self._name
+
+    @property
+    def ssl(self) -> bool:
+        """Whether the server uses https or just http."""
+        return self._ssl
+
+    @property
+    def host(self) -> str:
+        """The host, or domain of the site."""
+        return self._host
+
+    @property
+    def port(self) -> int:
+        """The port of the server."""
+        return self._port
+
+    @property
+    def password(self) -> str:
+        """The password for the server."""
+        return self._password
+
+    @property
+    def base_uri(self) -> str:
+        """The base uri for the server."""
+        return self._base_uri
+
+    @property
+    def auth_headers(self) -> typing.Mapping[str, typing.Any]:
+        """The headers required for authorization. This is automatically added."""
+        return self._authorization_headers
+    
+    @property
+    def status(self) -> enums.SessionStatus:
+        """The current status of the server."""
+        return self._status
+
+    @property
+    def session_id(self) -> str | None:
+        """
+        The current session id.
+
+        !!! note
+            Shows up as none if the current session failed to connect, or has not connected yet.
+        """
+        return self._session_id
+
+    async def request(
+        self,
+        method: str,
+        path: str,
+        type: typing.Type[types.RequestT] | None,
+        *,
+        headers: typing.Mapping[str, typing.Any] = {},
+        json: typing.Mapping[str, typing.Any] | typing.Sequence[typing.Any] = {},
+        params: typing.Mapping[str, typing.Any] = {},
+        ignore_default_headers: bool = False,
+    ) -> types.RequestT | None:
+        """Request.
+
+        Make a http(s) request to the current session
+
+        Parameters
+        ----------
+        method
+            The method to send the request as. `GET`, `POST`, `PATCH`, `DELETE`, `PUT`
+        path
+            The path to the url. e.g. `/v4/info`
+        type
+            The response type you expect.
+        headers
+            The headers you wish to send.
+        json
+            The json data you wish to send.
+        params
+            The parameters you wish to send.
+        ignore_default_headers
+            Whether to ignore the default headers or not.
+
+        Returns
+        -------
+        types.RequestT
+            Your requested type of data.
+
+        Raises
+        ------
+        errors.RestException
+           Raised when the requested type is not returned.
+        """
+        session = self.client._get_client_session()
+
+        new_headers: typing.MutableMapping[str, typing.Any] = typing.MutableMapping()
+
+        if ignore_default_headers:
+            new_headers.update(self.auth_headers)
+
+        new_headers.update(headers)
+
+        try:
+            async with session.request(
+                method, self.base_uri + path, 
+                headers=new_headers,
+                json=json, 
+                params=params
+            ) as response:
+                if response.status >= 400:
+                    raise errors.RestException()
+                
+                if type is None:
+                    return
+                
+                text = await response.text()
+
+                if isinstance(type, typing.Mapping | typing.Sequence):
+                    return type(json_loads(text))
+                
+                elif isinstance(type, str | int | bool | float):
+                    return type(text)
+                
+                
+        except asyncio.TimeoutError:
+            _logger.warning(f"timed out on {str(path)}")
+            raise errors.TimeoutException
+
+        except Exception as e:
+            _logger.warning(f"{e} occurred on {str(path)}")
+            raise errors.RestException
+
+    async def _handle_op_code(self, data: str) -> None:
+        mapped_data = json_loads(data)
+
+        if isinstance(mapped_data, typing.Sequence):
+            raise errors.BuildException(
+                "Invalid data received. Must be of type 'typing.Mapping' and not 'typing.Sequence'"
+            )
+
+        op_code = enums.WebsocketOPCode(mapped_data["op"])
+
+        if op_code == enums.WebsocketOPCode.READY:
+            parser = self.client.entity_builder.build_ready_event(mapped_data)
+            event = self.client.event_builder.build_ready_event(parser.resumed, parser.session_id, self)
+
+            self._session_id = parser.session_id
+
+        elif op_code == enums.WebsocketOPCode.PLAYER_UPDATE:
+            parser = self.client.entity_builder.build_player_update_event(mapped_data)
+            event = self.client.event_builder.build_player_update_event(
+                parser.guild_id,
+                parser.state,
+                self,
+            )
+
+        elif op_code == enums.WebsocketOPCode.STATS:
+            parser = self.client.entity_builder.build_statistics(mapped_data)
+
+            event = self.client.event_builder.build_statistics_event(
+                parser.players,
+                parser.playing_players,
+                parser.uptime,
+                parser.memory,
+                parser.cpu,
+                parser.frame_stats,
+                self,
+            )
+
+        else:
+            event_type = enums.WebsocketEvent(mapped_data["type"])
+
+            if event_type == enums.WebsocketEvent.TRACK_START_EVENT:
+                parser = self.client.entity_builder.build_track_start_event(mapped_data)
+
+                event = self.client.event_builder.build_track_start_event(
+                    parser.guild_id,
+                    parser.track,
+                    self,
+                )
+
+            elif event_type == enums.WebsocketEvent.TRACK_END_EVENT:
+                parser = self.client.entity_builder.build_track_end_event(mapped_data)
+
+                event = self.client.event_builder.build_track_end_event(
+                    parser.guild_id,
+                    parser.track,
+                    parser.reason,
+                    self,
+                )
+
+            elif event_type == enums.WebsocketEvent.TRACK_EXCEPTION_EVENT:
+                parser = self.client.entity_builder.build_track_exception_event(mapped_data)
+
+                event = self.client.event_builder.build_track_exception_event(
+                    parser.guild_id,
+                    parser.track,
+                    parser.exception,
+                    self,
+                )
+
+            elif event_type == enums.WebsocketEvent.TRACK_STUCK_EVENT:
+                parser = self.client.entity_builder.build_track_stuck_event(mapped_data)
+
+                event = self.client.event_builder.build_track_stuck_event(
+                    parser.guild_id,
+                    parser.track,
+                    parser.threshold_ms,
+                    self,
+                )
+
+            else:
+                parser = self.client.entity_builder.build_websocket_closed_event(mapped_data)
+
+                event = self.client.event_builder.build_websocket_closed_event(
+                    parser.guild_id,
+                    parser.code,
+                    parser.reason,
+                    parser.by_remote,
+                    self,
+                )
+
+        self.app.event_manager.dispatch(event)
+
+    async def _handle_ws_message(self, msg: aiohttp.WSMessage) -> None:
+        if msg.type == aiohttp.WSMsgType.TEXT:
+            event = self.client.event_builder.build_payload_event(msg.data, self)
+            self.app.event_manager.dispatch(event)
+
+            await self._handle_op_code(msg.data)
+
+        elif msg.type == aiohttp.WSMsgType.ERROR:
+            self._status = enums.SessionStatus.FAILURE
+            _logger.warning("An error occurred.")
+            await self.transfer(self.client._session_handler)
+
+        elif msg.type == aiohttp.WSMsgType.CLOSED:
+            self._status = enums.SessionStatus.FAILURE
+            _logger.warning(
+                f"Told to close. Code: {msg.data.name}. Message: {msg.extra}"
+            )
+            await self.transfer(self.client._session_handler)
+
+    async def _websocket(self) -> None:
+        bot = self.app.get_me()
+
+        if not bot:
+            if self._remaining_attempts > 0:
+                self._status = enums.SessionStatus.NOT_CONNECTED
+
+                _logger.warning(
+                    "Attempted fetching the bot, but failed as it does not exist."
+                )
+            else:
+                self._status = enums.SessionStatus.FAILURE
+
+            _logger.warning(
+                "Attempted fetching the bot, but failed as it does not exist."
+            )
+
+            raise errors.SessionStartException
+
+        
+
+        self._websocket_headers = {"User-Id": str(int(bot.id)), "Client-Name": f"{bot.global_name if bot.global_name else 'unknown'}/{__version__}"}
+
+        new_headers: typing.MutableMapping[str, typing.Any] = {}
+
+        new_headers.update(self._websocket_headers)
+
+        new_headers.update(self.auth_headers)
+
+        while self._remaining_attempts >= 1:
+            if self._remaining_attempts != self._attempts:
+                await asyncio.sleep(2.5)
+            self._remaining_attempts -= 1
+            try:
+                async with self.client._get_client_session() as session:
+                    async with session.ws_connect(
+                        self.base_uri + "/v4/websocket",
+                        headers=new_headers,
+                        autoclose=False,
+                    ) as ws:
+                        self._status = enums.SessionStatus.CONNECTED
+                        async for msg in ws:
+                            await self._handle_ws_message(msg)
+
+            except Exception as e:
+                _logger.warning(f"Websocket connection failure: {e}")
+                self._status = enums.SessionStatus.NOT_CONNECTED
+
+        else:
+            _logger.critical(f"Server has no more attempts.")
+            self._status = enums.SessionStatus.NOT_CONNECTED
+
+    def _get_session_id(self) -> str:
+        if self._session_id:
+            return self._session_id
+
+        raise errors.SessionStartException
+
+    async def transfer(self, session_handler: SessionHandlerBase) -> None:
+        """
+        Transfer.
+
+        Transfer all the players from this session, to a different one.
+
+        Parameters
+        ----------
+        session_handler
+            The session handler, that will allow this session to move its players too.
+        """
+        for id, player in self._players.items():
+            await player.disconnect()
+
+            new_player = await session_handler.create_player(id)
+
+            if player.channel_id:
+                await new_player.connect(player.channel_id)
+
+            await new_player.add(player.queue)
+
+            await new_player.set_autoplay(player.autoplay)
+
+        await self.stop()
+
+    async def start(self) -> None:
+        """
+        Start the session.
+
+        Starts up the session, to receive events.
+        """
+        self._session_task = asyncio.create_task(self._websocket())
+
+    async def stop(self) -> None:
+        """
+        Stop the session.
+
+        Stops the current session, if it is running.
+        """
+        if self._session_task:
+            self._session_task.cancel()
+
+
+# MIT License
+
+# Copyright (c) 2023 MPlatypus
+
+# Permission is hereby granted, free of charge, to any person obtaining a copy
+# of this software and associated documentation files (the "Software"), to deal
+# in the Software without restriction, including without limitation the rights
+# to use, copy, modify, merge, publish, distribute, sublicense, and/or sell
+# copies of the Software, and to permit persons to whom the Software is
+# furnished to do so, subject to the following conditions:
+
+# The above copyright notice and this permission notice shall be included in all
+# copies or substantial portions of the Software.
+
+# THE SOFTWARE IS PROVIDED "AS IS", WITHOUT WARRANTY OF ANY KIND, EXPRESS OR
+# IMPLIED, INCLUDING BUT NOT LIMITED TO THE WARRANTIES OF MERCHANTABILITY,
+# FITNESS FOR A PARTICULAR PURPOSE AND NONINFRINGEMENT. IN NO EVENT SHALL THE
+# AUTHORS OR COPYRIGHT HOLDERS BE LIABLE FOR ANY CLAIM, DAMAGES OR OTHER
+# LIABILITY, WHETHER IN AN ACTION OF CONTRACT, TORT OR OTHERWISE, ARISING FROM,
+# OUT OF OR IN CONNECTION WITH THE SOFTWARE OR THE USE OR OTHER DEALINGS IN THE
+# SOFTWARE.