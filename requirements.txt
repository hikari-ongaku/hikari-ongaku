--- conflicted
+++ resolved
@@ -1,7 +1,2 @@
-hikari ~= 2.1.0
-<<<<<<< HEAD
-aiohttp ~= 3.10
-alluka ~= 0.3
-=======
-aiohttp ~= 3.11
->>>>>>> aa022a5e
+hikari ~= 2.1.0
+aiohttp ~= 3.11