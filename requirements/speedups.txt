--- conflicted
+++ resolved
@@ -1,7 +1,2 @@
-<<<<<<< HEAD
-aiohttp[speedups] == 3.11.11
-orjson == 3.10.12
-=======
-aiohttp[speedups] == 3.11.8
-orjson == 3.10.15
->>>>>>> 0d5efe3a
+aiohttp[speedups] == 3.11.11
+orjson == 3.10.15