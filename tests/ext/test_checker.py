--- conflicted
+++ resolved
@@ -1,519 +1,285 @@
-from __future__ import annotations
-
-import pytest
-
-from ongaku.ext.checker import Sites
-from ongaku.ext.checker import check
-
-schemes = ["http://", "https://"]
-
-
-<<<<<<< HEAD
-@pytest.mark.parametrize(
-    "query",
-    ["a query.", "http://yourmom.com?banana=vegetable"],
-)
-def test_checker_query(query: str):
-    assert checker.check(query) is None
-
-
-class TestYoutube:
-    @pytest.mark.parametrize(
-        "path",
-        [
-            "/watch?v=abcd1234",
-            "/watch?v=abcd1234&list=abcd1234",
-            "/playlist?list=abcd1234",
-        ],
-    )
-    @pytest.mark.parametrize("domain", ["youtube.com", "www.youtube.com", "youtu.be"])
-    @pytest.mark.parametrize("scheme", schemes)
-    def test_working(self, scheme: str, domain: str, path: str):
-        assert checker.check(scheme + domain + path) == Sites.YOUTUBE
-
-    @pytest.mark.skip(reason="TODO")
-    def test_invalid(self):
-        pass
-
-
-class TestYoutubeMusic:
-    @pytest.mark.parametrize(
-        "path",
-        [
-            "/watch?v=abcd1234",
-            "/watch?v=abcd1234&list=abcd1234",
-            "/playlist?list=abcd1234",
-        ],
-    )
-    @pytest.mark.parametrize(
-        "domain",
-        [
-            "music.youtube.com",
-        ],
-    )
-    @pytest.mark.parametrize("scheme", schemes)
-    def test_working(self, scheme: str, domain: str, path: str):
-        assert checker.check(scheme + domain + path) == Sites.YOUTUBE_MUSIC
-
-    @pytest.mark.skip(reason="TODO")
-    def test_invalid(self):
-        pass
-
-
-class TestBandcamp:
-    @pytest.mark.parametrize(
-        "path",
-        [
-            "/track/abcd1234",
-            "/album/abcd1234",
-            "/track/abcd1234?abcd=1234",
-            "/album/abcd1234?abcd=1234",
-        ],
-    )
-    @pytest.mark.parametrize(
-        "domain",
-        [
-            "bandcamp.com",
-            "www.bandcamp.com",
-            "test.bandcamp.com",
-        ],
-    )
-    @pytest.mark.parametrize("scheme", schemes)
-    def test_working(self, scheme: str, domain: str, path: str):
-        assert checker.check(scheme + domain + path) == Sites.BANDCAMP
-
-    @pytest.mark.skip(reason="TODO")
-    def test_invalid(self):
-        pass
-
-
-class TestSoundcloud:
-    @pytest.mark.parametrize(
-        "url",
-        [
-            "soundcloud.com/user1234/song1234",
-            "www.soundcloud.com/band/abcd1234",
-            "m.soundcloud.com/dj/super-mix?abcd=1234",
-            "on.soundcloud.com/abcd1234",
-            "on.soundcloud.com/abcd1234?abcd=1234",
-            "soundcloud.com/user1234/song1234/s-abcd1234",
-            "www.soundcloud.com/band/album1234/s-abcd1234",
-            "m.soundcloud.com/dj/super-mix/s-abcd1234?abcd=1234",
-            "on.soundcloud.com/abcd1234",
-            "soundcloud.com/user123/likes",
-            "soundcloud.com/artist/likes",
-            "www.soundcloud.com/band/likes",
-            "m.soundcloud.com/dj/likes?abcd=1234",
-        ],
-    )
-    @pytest.mark.parametrize("scheme", schemes)
-    def test_working(self, scheme: str, url: str):
-        assert checker.check(scheme + url) == Sites.SOUNDCLOUD
-
-    @pytest.mark.skip(reason="TODO")
-    def test_invalid(self):
-        pass
-
-
-class TestTwitch:
-    @pytest.mark.parametrize(
-        "url",
-        [
-            "https://twitch.tv/user1234",
-            "https://www.twitch.tv/user1234",
-            "https://go.twitch.tv/user1234",
-            "https://m.twitch.tv/user1234",
-        ],
-    )
-    def test_working(self, url: str):
-        assert checker.check(url) == Sites.TWITCH
-
-    @pytest.mark.skip(reason="TODO")
-    def test_invalid(self):
-        pass
-
-
-class TestVimeo:
-    @pytest.mark.parametrize(
-        "url",
-        [
-            "https://vimeo.com/1234567890",
-            "https://vimeo.com/1234567890?abcd=1234",
-        ],
-    )
-    def test_working(self, url: str):
-        assert checker.check(url) == Sites.VIMEO
-
-    @pytest.mark.skip(reason="TODO")
-    def test_invalid(self):
-        pass
-
-
-class TestNico:
-    @pytest.mark.parametrize(
-        "path",
-        [
-            "/watch/sm1234",
-            "/watch/sm1234?abcd=1234",
-        ],
-    )
-    @pytest.mark.parametrize(
-        "domain",
-        [
-            "nicovideo.jp",
-            "www.nicovideo.jp",
-        ],
-    )
-    @pytest.mark.parametrize("scheme", schemes)
-    def test_working(self, scheme: str, domain: str, path: str):
-        assert checker.check(scheme + domain + path) == Sites.NICO
-
-    @pytest.mark.skip(reason="TODO")
-    def test_invalid(self):
-        pass
-
-
-class TestSpotify:
-    @pytest.mark.parametrize(
-        "path",
-        [
-            "/track/abcd1234",
-            "/playlist/abcd1234",
-            "/album/abcd1234",
-            "/user/spotify/playlist/abcd1234",
-            "/artist/abcd1234",
-            "/us/user/spotify/track/abcd1234",
-        ],
-    )
-    @pytest.mark.parametrize(
-        "domain",
-        [
-            "www.open.spotify.com",
-            "open.spotify.com",
-        ],
-    )
-    @pytest.mark.parametrize("scheme", schemes)
-    def test_working(self, scheme: str, domain: str, path: str):
-        assert checker.check(scheme + domain + path) == Sites.SPOTIFY
-
-    @pytest.mark.skip(reason="TODO")
-    def test_invalid(self):
-        pass
-
-
-class TestApple:
-    @pytest.mark.parametrize(
-        "path",
-        [
-            "/song/1234",
-            "/playlist/1234",
-            "/artist/1234",
-            "/album/1234",
-            "/us/album/1234",
-            "/artist/1234?i=1234",
-            "/song/1234?i=1234",
-        ],
-    )
-    @pytest.mark.parametrize(
-        "domain",
-        [
-            "www.music.apple.com",
-            "music.apple.com",
-        ],
-    )
-    @pytest.mark.parametrize("scheme", schemes)
-    def test_working(self, scheme: str, domain: str, path: str):
-        assert checker.check(scheme + domain + path) == Sites.APPLE
-
-    @pytest.mark.skip(reason="TODO")
-    def test_invalid(self):
-        pass
-
-
-class TestDeezer:
-    @pytest.mark.parametrize(
-        "path",
-        [
-            "/track/1234",
-            "/album/1234",
-            "/playlist/1234",
-            "/artist/1234",
-            "/us/track/1234",
-        ],
-    )
-    @pytest.mark.parametrize(
-        "domain",
-        [
-            "www.deezer.com",
-            "deezer.com",
-        ],
-    )
-    @pytest.mark.parametrize("scheme", schemes)
-    def test_working(self, scheme: str, domain: str, path: str):
-        assert checker.check(scheme + domain + path) == Sites.DEEZER
-
-    @pytest.mark.skip(reason="TODO")
-    def test_invalid(self):
-        pass
-
-
-class TestYandex:
-    @pytest.mark.parametrize(
-        "path",
-        [
-            "/artist/1234",
-            "/album/1234",
-            "/track/1234",
-            "/track/1234/track/1234",
-            "/artist/1234/track/1234",
-        ],
-    )
-    @pytest.mark.parametrize(
-        "domain",
-        [
-            "music.yandex.ru",
-            "music.yandex.com",
-            "music.yandex.kz",
-            "music.yandex.by",
-        ],
-    )
-    @pytest.mark.parametrize("scheme", schemes)
-    def test_working(self, scheme: str, domain: str, path: str):
-        assert checker.check(scheme + domain + path) == Sites.YANDEX
-
-    @pytest.mark.skip(reason="TODO")
-    def test_invalid(self):
-        pass
-
-=======
-class TestSites:
-    def test_all(self):
-        assert int(Sites.all()) == 2047
-
-    def test_default(self):
-        assert int(Sites.default()) == 127
-
-    def test_has(self):
-        assert (Sites.YOUTUBE | Sites.APPLE).has(Sites.YOUTUBE) is True
-
-        assert (Sites.YOUTUBE | Sites.APPLE).has(Sites.BANDCAMP) is False
-
-        assert (Sites.YOUTUBE | Sites.APPLE).has(Sites.APPLE | Sites.YOUTUBE) is True
-
-    def test_bool(self):
-        assert bool(Sites.YOUTUBE) is True
-
-
-@pytest.mark.parametrize("query", ["a site", "https://ongaku.mplaty.com/"])
-def test_checker_queries(query: str):
-    assert check(query) is None
-
-
-@pytest.mark.parametrize(
-    "path",
-    ["/watch?v=abcd1234", "/watch?v=abcd1234&list=abcd1234", "/playlist?list=abcd1234"],
-)
-@pytest.mark.parametrize("domain", ["youtube.com", "www.youtube.com", "youtu.be"])
-@pytest.mark.parametrize("scheme", schemes)
-def test_youtube(scheme: str, domain: str, path: str):
-    assert check(scheme + domain + path) == Sites.YOUTUBE
-
-
-@pytest.mark.parametrize(
-    "path",
-    ["/watch?v=abcd1234", "/watch?v=abcd1234&list=abcd1234", "/playlist?list=abcd1234"],
-)
-@pytest.mark.parametrize(
-    "domain",
-    [
-        "music.youtube.com",
-    ],
-)
-@pytest.mark.parametrize("scheme", schemes)
-def test_youtube_music(scheme: str, domain: str, path: str):
-    assert check(scheme + domain + path) == Sites.YOUTUBE_MUSIC
-
-
-@pytest.mark.parametrize(
-    "path",
-    [
-        "/track/abcd1234",
-        "/album/abcd1234",
-        "/track/abcd1234?abcd=1234",
-        "/album/abcd1234?abcd=1234",
-    ],
-)
-@pytest.mark.parametrize(
-    "domain",
-    [
-        "bandcamp.com",
-        "www.bandcamp.com",
-        "test.bandcamp.com",
-    ],
-)
-@pytest.mark.parametrize("scheme", schemes)
-def test_bandcamp(scheme: str, domain: str, path: str):
-    assert check(scheme + domain + path) == Sites.BANDCAMP
-
-
-@pytest.mark.parametrize(
-    "url",
-    [
-        "soundcloud.com/user1234/song1234",
-        "www.soundcloud.com/band/abcd1234",
-        "m.soundcloud.com/dj/super-mix?abcd=1234",
-        "soundcloud.com/user1234/song1234/s-abcd1234",
-        "www.soundcloud.com/band/album1234/s-abcd1234",
-        "m.soundcloud.com/dj/super-mix/s-abcd1234?abcd=1234",
-        "soundcloud.com/user123/likes",
-        "soundcloud.com/artist/likes",
-        "www.soundcloud.com/band/likes",
-        "m.soundcloud.com/dj/likes?abcd=1234",
-    ],
-)
-@pytest.mark.parametrize("scheme", schemes)
-def test_soundcloud(scheme: str, url: str):
-    assert check(scheme + url) == Sites.SOUNDCLOUD
-
-
-@pytest.mark.parametrize(
-    "url", 
-    [
-        "https://on.soundcloud.com/abcd1234",
-        "https://on.soundcloud.com/abcd1234?abcd=1234",
-    ]
-)
-def test_soundcloud_https_only(url: str):
-    assert check(url) == Sites.SOUNDCLOUD
-
-
-@pytest.mark.parametrize(
-    "url",
-    [
-        "https://twitch.tv/user1234",
-        "https://www.twitch.tv/user1234",
-        "https://go.twitch.tv/user1234",
-        "https://m.twitch.tv/user1234",
-    ],
-)
-def test_twitch(url: str):
-    assert check(url) == Sites.TWITCH
-
-
-@pytest.mark.parametrize(
-    "url",
-    [
-        "https://vimeo.com/1234567890",
-        "https://vimeo.com/1234567890?abcd=1234",
-    ],
-)
-def test_vimeo(url: str):
-    assert check(url) == Sites.VIMEO
-
-
-@pytest.mark.parametrize(
-    "path",
-    [
-        "/watch/sm1234",
-        "/watch/sm1234?abcd=1234",
-    ],
-)
-@pytest.mark.parametrize(
-    "domain",
-    [
-        "nicovideo.jp",
-        "www.nicovideo.jp",
-    ],
-)
-@pytest.mark.parametrize("scheme", schemes)
-def test_nico(scheme: str, domain: str, path: str):
-    assert check(scheme + domain + path) == Sites.NICO
-
-
-@pytest.mark.parametrize(
-    "path",
-    [
-        "/track/abcd1234",
-        "/playlist/abcd1234",
-        "/album/abcd1234",
-        "/user/spotify/playlist/abcd1234",
-        "/artist/abcd1234",
-        "/us/user/spotify/track/abcd1234",
-    ],
-)
-@pytest.mark.parametrize(
-    "domain",
-    [
-        "www.open.spotify.com",
-        "open.spotify.com",
-    ],
-)
-@pytest.mark.parametrize("scheme", schemes)
-def test_spotify(scheme: str, domain: str, path: str):
-    assert check(scheme + domain + path) == Sites.SPOTIFY
-
-
-@pytest.mark.parametrize(
-    "path",
-    [
-        "/song/1234",
-        "/playlist/1234",
-        "/artist/1234",
-        "/album/1234",
-        "/us/album/1234",
-        "/artist/1234?i=1234",
-        "/song/1234?i=1234",
-    ],
-)
-@pytest.mark.parametrize(
-    "domain",
-    [
-        "www.music.apple.com",
-        "music.apple.com",
-    ],
-)
-@pytest.mark.parametrize("scheme", schemes)
-def test_apple(scheme: str, domain: str, path: str):
-    assert check(scheme + domain + path) == Sites.APPLE
-
-
-@pytest.mark.parametrize(
-    "path",
-    ["/track/1234", "/album/1234", "/playlist/1234", "/artist/1234", "/us/track/1234"],
-)
-@pytest.mark.parametrize(
-    "domain",
-    [
-        "www.deezer.com",
-        "deezer.com",
-    ],
-)
-@pytest.mark.parametrize("scheme", schemes)
-def test_deezer(scheme: str, domain: str, path: str):
-    assert check(scheme + domain + path) == Sites.DEEZER
-
-
-@pytest.mark.parametrize(
-    "path",
-    [
-        "/artist/1234",
-        "/album/1234",
-        "/track/1234",
-        "/track/1234/track/1234",
-        "/artist/1234/track/1234",
-    ],
-)
-@pytest.mark.parametrize(
-    "domain",
-    [
-        "music.yandex.ru",
-        "music.yandex.com",
-        "music.yandex.kz",
-        "music.yandex.by",
-    ],
-)
-@pytest.mark.parametrize("scheme", schemes)
-def test_yandex(scheme: str, domain: str, path: str):
-    assert check(scheme + domain + path) == Sites.YANDEX
-
->>>>>>> 5e87cb2b
+from __future__ import annotations
+
+import pytest
+
+from ongaku.ext.checker import Sites
+from ongaku.ext import checker
+
+schemes = ["http://", "https://"]
+
+
+@pytest.mark.parametrize(
+    "query",
+    ["a query.", "http://yourmom.com?banana=vegetable"],
+)
+def test_checker_query(query: str):
+    assert checker.check(query) is None
+
+
+class TestYoutube:
+    @pytest.mark.parametrize(
+        "path",
+        [
+            "/watch?v=abcd1234",
+            "/watch?v=abcd1234&list=abcd1234",
+            "/playlist?list=abcd1234",
+        ],
+    )
+    @pytest.mark.parametrize("domain", ["youtube.com", "www.youtube.com", "youtu.be"])
+    @pytest.mark.parametrize("scheme", schemes)
+    def test_working(self, scheme: str, domain: str, path: str):
+        assert checker.check(scheme + domain + path) == Sites.YOUTUBE
+
+    @pytest.mark.skip(reason="TODO")
+    def test_invalid(self):
+        pass
+
+
+class TestYoutubeMusic:
+    @pytest.mark.parametrize(
+        "path",
+        [
+            "/watch?v=abcd1234",
+            "/watch?v=abcd1234&list=abcd1234",
+            "/playlist?list=abcd1234",
+        ],
+    )
+    @pytest.mark.parametrize(
+        "domain",
+        [
+            "music.youtube.com",
+        ],
+    )
+    @pytest.mark.parametrize("scheme", schemes)
+    def test_working(self, scheme: str, domain: str, path: str):
+        assert checker.check(scheme + domain + path) == Sites.YOUTUBE_MUSIC
+
+    @pytest.mark.skip(reason="TODO")
+    def test_invalid(self):
+        pass
+
+
+class TestBandcamp:
+    @pytest.mark.parametrize(
+        "path",
+        [
+            "/track/abcd1234",
+            "/album/abcd1234",
+            "/track/abcd1234?abcd=1234",
+            "/album/abcd1234?abcd=1234",
+        ],
+    )
+    @pytest.mark.parametrize(
+        "domain",
+        [
+            "bandcamp.com",
+            "www.bandcamp.com",
+            "test.bandcamp.com",
+        ],
+    )
+    @pytest.mark.parametrize("scheme", schemes)
+    def test_working(self, scheme: str, domain: str, path: str):
+        assert checker.check(scheme + domain + path) == Sites.BANDCAMP
+
+    @pytest.mark.skip(reason="TODO")
+    def test_invalid(self):
+        pass
+
+
+class TestSoundcloud:
+    @pytest.mark.parametrize(
+        "url",
+        [
+            "soundcloud.com/user1234/song1234",
+            "www.soundcloud.com/band/abcd1234",
+            "m.soundcloud.com/dj/super-mix?abcd=1234",
+            "on.soundcloud.com/abcd1234",
+            "on.soundcloud.com/abcd1234?abcd=1234",
+            "soundcloud.com/user1234/song1234/s-abcd1234",
+            "www.soundcloud.com/band/album1234/s-abcd1234",
+            "m.soundcloud.com/dj/super-mix/s-abcd1234?abcd=1234",
+            "on.soundcloud.com/abcd1234",
+            "soundcloud.com/user123/likes",
+            "soundcloud.com/artist/likes",
+            "www.soundcloud.com/band/likes",
+            "m.soundcloud.com/dj/likes?abcd=1234",
+        ],
+    )
+    @pytest.mark.parametrize("scheme", schemes)
+    def test_working(self, scheme: str, url: str):
+        assert checker.check(scheme + url) == Sites.SOUNDCLOUD
+
+    @pytest.mark.skip(reason="TODO")
+    def test_invalid(self):
+        pass
+
+
+class TestTwitch:
+    @pytest.mark.parametrize(
+        "url",
+        [
+            "https://twitch.tv/user1234",
+            "https://www.twitch.tv/user1234",
+            "https://go.twitch.tv/user1234",
+            "https://m.twitch.tv/user1234",
+        ],
+    )
+    def test_working(self, url: str):
+        assert checker.check(url) == Sites.TWITCH
+
+    @pytest.mark.skip(reason="TODO")
+    def test_invalid(self):
+        pass
+
+
+class TestVimeo:
+    @pytest.mark.parametrize(
+        "url",
+        [
+            "https://vimeo.com/1234567890",
+            "https://vimeo.com/1234567890?abcd=1234",
+        ],
+    )
+    def test_working(self, url: str):
+        assert checker.check(url) == Sites.VIMEO
+
+    @pytest.mark.skip(reason="TODO")
+    def test_invalid(self):
+        pass
+
+
+class TestNico:
+    @pytest.mark.parametrize(
+        "path",
+        [
+            "/watch/sm1234",
+            "/watch/sm1234?abcd=1234",
+        ],
+    )
+    @pytest.mark.parametrize(
+        "domain",
+        [
+            "nicovideo.jp",
+            "www.nicovideo.jp",
+        ],
+    )
+    @pytest.mark.parametrize("scheme", schemes)
+    def test_working(self, scheme: str, domain: str, path: str):
+        assert checker.check(scheme + domain + path) == Sites.NICO
+
+    @pytest.mark.skip(reason="TODO")
+    def test_invalid(self):
+        pass
+
+
+class TestSpotify:
+    @pytest.mark.parametrize(
+        "path",
+        [
+            "/track/abcd1234",
+            "/playlist/abcd1234",
+            "/album/abcd1234",
+            "/user/spotify/playlist/abcd1234",
+            "/artist/abcd1234",
+            "/us/user/spotify/track/abcd1234",
+        ],
+    )
+    @pytest.mark.parametrize(
+        "domain",
+        [
+            "www.open.spotify.com",
+            "open.spotify.com",
+        ],
+    )
+    @pytest.mark.parametrize("scheme", schemes)
+    def test_working(self, scheme: str, domain: str, path: str):
+        assert checker.check(scheme + domain + path) == Sites.SPOTIFY
+
+    @pytest.mark.skip(reason="TODO")
+    def test_invalid(self):
+        pass
+
+
+class TestApple:
+    @pytest.mark.parametrize(
+        "path",
+        [
+            "/song/1234",
+            "/playlist/1234",
+            "/artist/1234",
+            "/album/1234",
+            "/us/album/1234",
+            "/artist/1234?i=1234",
+            "/song/1234?i=1234",
+        ],
+    )
+    @pytest.mark.parametrize(
+        "domain",
+        [
+            "www.music.apple.com",
+            "music.apple.com",
+        ],
+    )
+    @pytest.mark.parametrize("scheme", schemes)
+    def test_working(self, scheme: str, domain: str, path: str):
+        assert checker.check(scheme + domain + path) == Sites.APPLE
+
+    @pytest.mark.skip(reason="TODO")
+    def test_invalid(self):
+        pass
+
+
+class TestDeezer:
+    @pytest.mark.parametrize(
+        "path",
+        [
+            "/track/1234",
+            "/album/1234",
+            "/playlist/1234",
+            "/artist/1234",
+            "/us/track/1234",
+        ],
+    )
+    @pytest.mark.parametrize(
+        "domain",
+        [
+            "www.deezer.com",
+            "deezer.com",
+        ],
+    )
+    @pytest.mark.parametrize("scheme", schemes)
+    def test_working(self, scheme: str, domain: str, path: str):
+        assert checker.check(scheme + domain + path) == Sites.DEEZER
+
+    @pytest.mark.skip(reason="TODO")
+    def test_invalid(self):
+        pass
+
+
+class TestYandex:
+    @pytest.mark.parametrize(
+        "path",
+        [
+            "/artist/1234",
+            "/album/1234",
+            "/track/1234",
+            "/track/1234/track/1234",
+            "/artist/1234/track/1234",
+        ],
+    )
+    @pytest.mark.parametrize(
+        "domain",
+        [
+            "music.yandex.ru",
+            "music.yandex.com",
+            "music.yandex.kz",
+            "music.yandex.by",
+        ],
+    )
+    @pytest.mark.parametrize("scheme", schemes)
+    def test_working(self, scheme: str, domain: str, path: str):
+        assert checker.check(scheme + domain + path) == Sites.YANDEX
+
+    @pytest.mark.skip(reason="TODO")
+    def test_invalid(self):
+        pass